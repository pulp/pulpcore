from datetime import datetime, timedelta
import unittest
import platform

from celery.beat import ScheduleEntry
import mock
from mongoengine import NotUniqueError

from pulp.common.constants import RESOURCE_MANAGER_WORKER_NAME, SCHEDULER_WORKER_NAME
from pulp.server.async import scheduler
from pulp.server.async.celery_instance import celery as app
from pulp.server.db.model import dispatch, Worker
from pulp.server.managers.factory import initialize


initialize()


class TestEventMonitorEvents(unittest.TestCase):
    def setUp(self):
        self.event_monitor = scheduler.EventMonitor()

    @mock.patch('pulp.server.async.scheduler.app.events.Receiver')
    def test_handlers_declared(self, mock_receiver):
        self.event_monitor.monitor_events()

        self.assertEqual(mock_receiver.call_count, 1)
        self.assertEqual(mock_receiver.return_value.capture.call_count, 1)
        handlers = mock_receiver.call_args[1]['handlers']

        self.assertTrue('worker-heartbeat' in handlers)
        self.assertTrue('worker-offline' in handlers)
        self.assertTrue('worker-online' in handlers)

    @mock.patch('pulp.server.async.scheduler.app.connection')
    @mock.patch('pulp.server.async.scheduler.app.events.Receiver')
    def test_connection_passed(self, mock_receiver, mock_connection):
        self.event_monitor.monitor_events()
        self.assertTrue(mock_receiver.call_args[0][0] is
                        mock_connection.return_value.__enter__.return_value)
        capture = mock_receiver.return_value.capture
        capture.assert_called_once_with(limit=None, timeout=None, wakeup=True)


class TestSchedulerInit(unittest.TestCase):
    @mock.patch.object(scheduler.Scheduler, 'setup_schedule', new=mock.MagicMock())
    @mock.patch('celery.beat.Scheduler.__init__')
    @mock.patch.object(scheduler.Scheduler, 'spawn_pulp_monitor_threads')
    def test__init__(self, mock_spawn_pulp_monitor_threads, mock_base_init):
        arg1 = mock.Mock()
        arg2 = mock.Mock()
        kwarg1 = mock.Mock()
        kwarg2 = mock.Mock()

        my_scheduler = scheduler.Scheduler(arg1, arg2, kwarg1=kwarg1, kwarg2=kwarg2)

        self.assertTrue(my_scheduler._schedule is None)
        self.assertTrue(my_scheduler._loaded_from_db_count == 0)
        self.assertTrue(not mock_spawn_pulp_monitor_threads.called)
        self.assertTrue(scheduler.Scheduler._mongo_initialized is False)
        mock_base_init.assert_called_once_with(arg1, arg2, app=app, kwarg1=kwarg1, kwarg2=kwarg2)

    @mock.patch('celery.beat.Scheduler.__init__', new=mock.Mock())
    @mock.patch.object(scheduler.Scheduler, 'spawn_pulp_monitor_threads')
    @mock.patch('pulp.server.async.scheduler.EventMonitor')
    def test__init__lazy_is_True(self, mock_event_monitor, mock_spawn_pulp_monitor_threads):
        mock_app = mock.Mock()
        scheduler.Scheduler(mock_app, lazy=True)
        self.assertTrue(not mock_spawn_pulp_monitor_threads.called)

    @mock.patch('celery.beat.Scheduler.__init__', new=mock.Mock())
    @mock.patch.object(scheduler.Scheduler, 'spawn_pulp_monitor_threads')
    @mock.patch('pulp.server.async.scheduler.EventMonitor')
    def test__init__lazy_is_False(self, mock_event_monitor, mock_spawn_pulp_monitor_threads):
        mock_app = mock.Mock()
        scheduler.Scheduler(mock_app, lazy=False)
        self.assertTrue(mock_spawn_pulp_monitor_threads.called)


class TestSchedulerSpawnPulpMonitorThreads(unittest.TestCase):

    @mock.patch('celery.beat.Scheduler.__init__', new=mock.Mock())
    @mock.patch('pulp.server.async.scheduler.EventMonitor')
    @mock.patch('pulp.server.async.scheduler.CeleryProcessTimeoutMonitor')
    def test_spawn_pulp_monitor_threads(self, mock_celery_timeout_monitor, mock_event_monitor):
        my_scheduler = scheduler.Scheduler()

        my_scheduler.spawn_pulp_monitor_threads()

        mock_event_monitor.assert_called_once_with()
        self.assertTrue(mock_event_monitor.return_value.daemon)
        mock_event_monitor.return_value.start.assert_called_once()

        mock_celery_timeout_monitor.assert_called_once_with()
        self.assertTrue(mock_celery_timeout_monitor.return_value.daemon)
        mock_celery_timeout_monitor.return_value.start.assert_called_once()


class TestSchedulerTick(unittest.TestCase):
    @mock.patch('celery.beat.Scheduler.__init__', new=mock.Mock())
    @mock.patch('celery.beat.Scheduler.tick')
    @mock.patch('pulp.server.async.scheduler.worker_watcher')
    @mock.patch('pulp.server.async.scheduler.CeleryBeatLock')
    def test_calls_superclass(self, mock_celerybeatlock, mock_worker_watcher, mock_tick):
        sched_instance = scheduler.Scheduler()

        sched_instance.tick()

        mock_tick.assert_called_once_with()

    @mock.patch('celery.beat.Scheduler.__init__', new=mock.Mock())
<<<<<<< HEAD
    @mock.patch.object(scheduler.FailureWatcher, 'trim')
    @mock.patch('celery.beat.Scheduler.tick')
    @mock.patch('pulp.server.async.scheduler.worker_watcher')
    @mock.patch('pulp.server.async.scheduler.CeleryBeatLock')
    def test_calls_trim(self, mock_celerybeatlock, mock_worker_watcher, mock_tick, mock_trim):
        sched_instance = scheduler.Scheduler()

        sched_instance.tick()

        mock_trim.assert_called_once_with()

    @mock.patch('celery.beat.Scheduler.__init__', new=mock.Mock())
=======
>>>>>>> c665184b
    @mock.patch('celery.beat.Scheduler.tick')
    @mock.patch('pulp.server.async.scheduler.worker_watcher')
    @mock.patch('pulp.server.async.scheduler.CeleryBeatLock')
    def test_calls_handle_heartbeat(self, mock_celerybeatlock, mock_worker_watcher, mock_tick):
        sched_instance = scheduler.Scheduler()

        sched_instance.tick()

        mock_worker_watcher.assert_called_once()

    @mock.patch('celery.beat.Scheduler.__init__', new=mock.Mock())
    @mock.patch('pulp.server.async.scheduler.datetime')
    @mock.patch('pulp.server.async.scheduler.worker_watcher')
    @mock.patch('pulp.server.async.scheduler.CeleryBeatLock')
    @mock.patch('celery.beat.Scheduler.tick')
    def test_heartbeat_lock_insert_success(self, mock_tick, mock_celerybeatlock,
                                           mock_worker_watcher, mock_timestamp):

        sched_instance = scheduler.Scheduler()
        sched_instance.tick()

        lock_timestamp = mock_timestamp.utcnow()
        celerybeat_name = "scheduler" + "@" + platform.node()

        mock_celerybeatlock.assert_called_once_with(
            timestamp=lock_timestamp, celerybeat_name=celerybeat_name)
        mock_celerybeatlock.objects().save().assert_called_once()

    @mock.patch('celery.beat.Scheduler.__init__', new=mock.Mock())
    @mock.patch('pulp.server.async.scheduler.worker_watcher')
    @mock.patch('pulp.server.async.scheduler.CeleryBeatLock')
    @mock.patch('celery.beat.Scheduler.tick')
    def test_heartbeat_lock_update(self, mock_tick, mock_celerybeatlock, mock_worker_watcher):

        mock_celerybeatlock.objects.return_value.update.return_value = 1

        sched_instance = scheduler.Scheduler()
        sched_instance.tick()

        mock_tick.assert_called_once_with()

    @mock.patch('celery.beat.Scheduler.__init__', new=mock.Mock())
    @mock.patch('pulp.server.async.scheduler.worker_watcher')
    @mock.patch('pulp.server.async.scheduler.CeleryBeatLock')
    @mock.patch('celery.beat.Scheduler.tick')
    def test_heartbeat_lock_delete(self, mock_tick, mock_celerybeatlock, mock_worker_watcher):

        mock_celerybeatlock.objects.return_value.update.return_value = 0

        sched_instance = scheduler.Scheduler()
        sched_instance.tick()

        mock_tick.assert_called_once_with()

        mock_celerybeatlock.objects().delete().assert_called_once()

    @mock.patch('celery.beat.Scheduler.__init__', new=mock.Mock())
    @mock.patch('pulp.server.async.scheduler.worker_watcher')
    @mock.patch('pulp.server.async.scheduler.CeleryBeatLock')
    @mock.patch('celery.beat.Scheduler.tick')
    def test_heartbeat_lock_exception(self, mock_tick, mock_celerybeatlock, mock_worker_watcher):

        mock_celerybeatlock.objects.return_value.update.return_value = 0
        mock_celerybeatlock.return_value.save.side_effect = NotUniqueError()

        sched_instance = scheduler.Scheduler()
        sched_instance.tick()

        self.assertFalse(mock_tick.called)


class TestSchedulerSetupSchedule(unittest.TestCase):

    @mock.patch('threading.Thread', new=mock.MagicMock())
    @mock.patch.object(scheduler.Scheduler, '_mongo_initialized', new=False)
    @mock.patch('itertools.imap')
    @mock.patch('pulp.server.async.scheduler.db_connection')
    def test_initialize_mongo_db_correctly(self, mock_db_connection, mock_imap):
        sched_instance = scheduler.Scheduler()

        sched_instance.setup_schedule()

        mock_db_connection.initialize.assert_called_once_with()
        self.assertTrue(scheduler.Scheduler._mongo_initialized)

    @mock.patch('threading.Thread', new=mock.MagicMock())
    @mock.patch.object(scheduler.Scheduler, '_mongo_initialized', new=True)
    @mock.patch('itertools.imap')
    @mock.patch('pulp.server.async.scheduler.db_connection')
    def test_ignore_mongo_db_when_appropriate(self, mock_db_connection, mock_imap):
        sched_instance = scheduler.Scheduler()

        sched_instance.setup_schedule()

        self.assertTrue(not mock_db_connection.initialize.called)
        self.assertTrue(scheduler.Scheduler._mongo_initialized)

    @mock.patch('threading.Thread', new=mock.MagicMock())
    @mock.patch('pulp.server.async.scheduler.Scheduler._mongo_initialized', True)
    @mock.patch('pulp.server.managers.schedule.utils.get_enabled', return_value=[])
    def test_loads_app_schedules(self, mock_get_enabled):
        sched_instance = scheduler.Scheduler()

        # make sure we have some real data to test with
        self.assertTrue(len(sched_instance.app.conf.CELERYBEAT_SCHEDULE) > 0)

        for key in sched_instance.app.conf.CELERYBEAT_SCHEDULE:
            self.assertTrue(key in sched_instance._schedule)
            self.assertTrue(isinstance(sched_instance._schedule.get(key), ScheduleEntry))

    @mock.patch('threading.Thread', new=mock.MagicMock())
    @mock.patch('pulp.server.async.scheduler.Scheduler._mongo_initialized', True)
    @mock.patch('pulp.server.managers.schedule.utils.get_enabled')
    def test_loads_db_schedules(self, mock_get_enabled):
        mock_get_enabled.return_value = SCHEDULES

        sched_instance = scheduler.Scheduler()
        # remove schedules we're not testing for
        for key in scheduler.app.conf.CELERYBEAT_SCHEDULE:
            del sched_instance._schedule[key]

        self.assertEqual(len(sched_instance._schedule), 2)
        self.assertTrue(isinstance(sched_instance._schedule.get('529f4bd93de3a31d0ec77338'),
                                   dispatch.ScheduleEntry))

        # make sure it chose the maximum enabled timestamp
        self.assertEqual(sched_instance._most_recent_timestamp, 1387218569.811224)
        # make sure the entry with no remaining runs does not go into the schedule
        self.assertTrue('529f4bd93de3a31d0ec77340' not in sched_instance._schedule)


class TestSchedulerScheduleChanged(unittest.TestCase):
    @mock.patch('threading.Thread', new=mock.MagicMock())
    @mock.patch('pulp.server.async.scheduler.Scheduler._mongo_initialized', True)
    @mock.patch('pulp.server.managers.schedule.utils.get_enabled')
    @mock.patch('pulp.server.managers.schedule.utils.get_updated_since')
    def test_count_changed(self, mock_updated_since, mock_get_enabled):
        """
        This test ensures that if the number of enabled schedules changes, the schedule_changed
        property returns True.
        """
        mock_updated_since.return_value.count.return_value = 0
        mock_get_enabled.return_value = SCHEDULES
        sched_instance = scheduler.Scheduler()

        mock_get_enabled.return_value = mock.MagicMock()
        mock_get_enabled.return_value.count.return_value = sched_instance._loaded_from_db_count + 1

        self.assertTrue(sched_instance.schedule_changed is True)

    @mock.patch('threading.Thread', new=mock.MagicMock())
    @mock.patch('pulp.server.async.scheduler.Scheduler._mongo_initialized', True)
    @mock.patch('pulp.server.managers.schedule.utils.get_enabled')
    @mock.patch('pulp.server.managers.schedule.utils.get_updated_since')
    def test_new_updated(self, mock_updated_since, mock_get_enabled):
        mock_get_enabled.return_value = SCHEDULES
        sched_instance = scheduler.Scheduler()

        mock_get_enabled.return_value = mock.MagicMock()
        mock_get_enabled.return_value.count.return_value = sched_instance._loaded_from_db_count
        mock_updated_since.return_value.count.return_value = 1

        self.assertTrue(sched_instance.schedule_changed is True)

    @mock.patch('threading.Thread', new=mock.MagicMock())
    @mock.patch('pulp.server.async.scheduler.Scheduler._mongo_initialized', True)
    @mock.patch('pulp.server.managers.schedule.utils.get_enabled')
    @mock.patch('pulp.server.managers.schedule.utils.get_updated_since')
    def test_no_changes(self, mock_updated_since, mock_get_enabled):
        mock_updated_since.return_value.count.return_value = 0
        mock_get_enabled.return_value = SCHEDULES
        sched_instance = scheduler.Scheduler()

        mock_get_enabled.return_value = mock.MagicMock()
        # -1 because there is an ignored schedule that has 0 remaining runs
        mock_get_enabled.return_value.count.return_value = len(SCHEDULES) - 1

        self.assertTrue(sched_instance.schedule_changed is False)


class TestSchedulerSchedule(unittest.TestCase):
    @mock.patch('pulp.server.async.scheduler.Scheduler._mongo_initialized', True)
    @mock.patch('threading.Thread', new=mock.MagicMock())
    @mock.patch.object(scheduler.Scheduler, 'get_schedule')
    def test_schedule_is_None(self, mock_get_schedule):
        sched_instance = scheduler.Scheduler()
        sched_instance._schedule = None

        sched_instance.schedule

        # make sure it called the get_schedule() method inherited from the baseclass
        mock_get_schedule.assert_called_once_with()

    @mock.patch('threading.Thread', new=mock.MagicMock())
    @mock.patch.object(scheduler.Scheduler, 'setup_schedule')
    @mock.patch.object(scheduler.Scheduler, 'schedule_changed', new=True)
    def test_schedule_changed(self, mock_setup_schedule):
        sched_instance = scheduler.Scheduler()

        sched_instance.schedule

        # make sure it called the setup_schedule() method
        mock_setup_schedule.assert_called_once_with()

    @mock.patch('threading.Thread', new=mock.MagicMock())
    @mock.patch.object(scheduler.Scheduler, 'schedule_changed', return_value=False)
    @mock.patch.object(scheduler.Scheduler, 'setup_schedule')
    def test_schedule_returns_value(self, mock_setup_schedule, mock_schedule_changed):
        sched_instance = scheduler.Scheduler()
        sched_instance._schedule = mock.Mock()

        ret = sched_instance.schedule

        self.assertTrue(ret is sched_instance._schedule)


class TestSchedulerAdd(unittest.TestCase):
    @mock.patch('threading.Thread', new=mock.MagicMock())
    @mock.patch.object(scheduler.Scheduler, 'setup_schedule')
    def test_not_implemented(self, mock_setup_schedule):
        sched_instance = scheduler.Scheduler()

        self.assertRaises(NotImplementedError, sched_instance.add)


class TestEventMonitorRun(unittest.TestCase):
    class SleepException(Exception):
        pass

    @mock.patch.object(scheduler.EventMonitor, 'monitor_events', spec_set=True)
    @mock.patch.object(scheduler.time, 'sleep', spec_set=True)
    def test_sleeps(self, mock_sleep, mock_monitor_events):
        # raising an exception is the only way we have to break out of the
        # infinite loop
        mock_sleep.side_effect = self.SleepException

        self.assertRaises(self.SleepException, scheduler.EventMonitor().run)

        # verify the frequency
        mock_sleep.assert_called_once_with(10)

    @mock.patch.object(scheduler._logger, 'error', spec_set=True)
    @mock.patch.object(scheduler.EventMonitor, 'monitor_events', spec_set=True)
    @mock.patch.object(scheduler.time, 'sleep', spec_set=True)
    def test_monitor_events(self, mock_sleep, mock_monitor_events, mock_log_error):

        # raising an exception is the only way we have to break out of the
        # infinite loop
        mock_monitor_events.side_effect = self.SleepException
        mock_log_error.side_effect = self.SleepException

        self.assertRaises(self.SleepException, scheduler.EventMonitor().run)

        mock_monitor_events.assert_called_once_with()

    @mock.patch.object(scheduler._logger, 'error', spec_set=True)
    @mock.patch.object(scheduler.EventMonitor, 'monitor_events', spec_set=True)
    @mock.patch.object(scheduler.time, 'sleep', spec_set=True)
    def test_logs_exception(self, mock_sleep, mock_monitor_events, mock_log_error):

        # raising an exception is the only way we have to break out of the
        # infinite loop
        mock_monitor_events.side_effect = self.SleepException
        mock_log_error.side_effect = self.SleepException

        self.assertRaises(self.SleepException, scheduler.EventMonitor().run)

        self.assertEqual(mock_log_error.call_count, 1)


class TestCeleryProcessTimeoutMonitorRun(unittest.TestCase):

    class SleepException(Exception):
        pass

    @mock.patch.object(scheduler.CeleryProcessTimeoutMonitor, 'check_celery_processes',
                       spec_set=True)
    @mock.patch.object(scheduler.time, 'sleep', spec_set=True)
    def test_sleeps(self, mock_sleep, mock_check_celery_processes):
        # raising an exception is the only way we have to break out of the
        # infinite loop
        mock_sleep.side_effect = self.SleepException

        self.assertRaises(self.SleepException, scheduler.CeleryProcessTimeoutMonitor().run)

        # verify the frequency
        mock_sleep.assert_called_once_with(60)

    @mock.patch.object(scheduler._logger, 'error', spec_set=True)
    @mock.patch.object(scheduler.CeleryProcessTimeoutMonitor, 'check_celery_processes',
                       spec_set=True)
    @mock.patch.object(scheduler.time, 'sleep', spec_set=True)
    def test_checks_workers(self, mock_sleep, mock_check_celery_processes, mock_log_error):

        # raising an exception is the only way we have to break out of the
        # infinite loop
        mock_check_celery_processes.side_effect = self.SleepException
        mock_log_error.side_effect = self.SleepException

        self.assertRaises(self.SleepException, scheduler.CeleryProcessTimeoutMonitor().run)

        mock_check_celery_processes.assert_called_once_with()

    @mock.patch.object(scheduler._logger, 'error', spec_set=True)
    @mock.patch.object(scheduler.CeleryProcessTimeoutMonitor, 'check_celery_processes',
                       spec_set=True)
    @mock.patch.object(scheduler.time, 'sleep', spec_set=True)
    def test_logs_exception(self, mock_sleep, mock_check_celery_processes, mock_log_error):

        # raising an exception is the only way we have to break out of the
        # infinite loop
        mock_check_celery_processes.side_effect = self.SleepException
        mock_log_error.side_effect = self.SleepException

        self.assertRaises(self.SleepException, scheduler.CeleryProcessTimeoutMonitor().run)

        self.assertEqual(mock_log_error.call_count, 1)


class TestCeleryProcessTimeoutMonitorCheckCeleryProcesses(unittest.TestCase):

    @mock.patch('pulp.server.async.scheduler.Worker', spec_set=True)
    def test_queries_all_workers(self, mock_worker):
        mock_worker.return_value = []

        scheduler.CeleryProcessTimeoutMonitor().check_celery_processes()

        mock_worker.objects.all.assert_called_once_with()

    @mock.patch('pulp.server.async.scheduler._delete_worker', spec_set=True)
    @mock.patch('pulp.server.async.scheduler.Worker', spec_set=True)
    def test_deletes_workers(self, mock_worker, mock_delete_worker):
        mock_worker.objects.all.return_value = [
            Worker(name='name1', last_heartbeat=datetime.utcnow() - timedelta(seconds=400)),
            Worker(name='name2', last_heartbeat=datetime.utcnow()),
        ]

        scheduler.CeleryProcessTimeoutMonitor().check_celery_processes()

        # make sure _delete_worker is only called for the old worker
        mock_delete_worker.assert_has_calls([mock.call('name1')])

    @mock.patch('pulp.server.async.scheduler._delete_worker', spec_set=True)
    @mock.patch('pulp.server.async.scheduler.Worker', spec_set=True)
    @mock.patch('pulp.server.async.scheduler._logger', spec_set=True)
    def test_logs_scheduler_missing(self, mock__logger, mock_worker, mock_delete_worker):
        mock_worker.objects.all.return_value = [
            Worker(name=RESOURCE_MANAGER_WORKER_NAME, last_heartbeat=datetime.utcnow()),
            Worker(name='name2', last_heartbeat=datetime.utcnow()),
        ]

        scheduler.CeleryProcessTimeoutMonitor().check_celery_processes()

        mock__logger.error.assert_called_once_with(
            'There are 0 pulp_celerybeat processes running. Pulp will not operate '
            'correctly without at least one pulp_celerybeat process running.')

    @mock.patch('pulp.server.async.scheduler._delete_worker', spec_set=True)
    @mock.patch('pulp.server.async.scheduler.Worker', spec_set=True)
    @mock.patch('pulp.server.async.scheduler._logger', spec_set=True)
    def test_logs_resource_manager_missing(self, mock__logger, mock_worker, mock_delete_worker):
        mock_worker.objects.all.return_value = [
            Worker(name=SCHEDULER_WORKER_NAME, last_heartbeat=datetime.utcnow()),
            Worker(name='name2', last_heartbeat=datetime.utcnow()),
        ]

        scheduler.CeleryProcessTimeoutMonitor().check_celery_processes()

        mock__logger.error.assert_called_once_with(
            'There are 0 pulp_resource_manager processes running. Pulp will not operate '
            'correctly without at least one pulp_resource_mananger process running.')

    @mock.patch('pulp.server.async.scheduler._delete_worker', spec_set=True)
    @mock.patch('pulp.server.async.scheduler.Worker', spec_set=True)
    @mock.patch('pulp.server.async.scheduler._logger', spec_set=True)
    def test_debug_logging(self, mock__logger, mock_worker, mock_delete_worker):
        mock_worker.objects.all.return_value = [
            Worker(name='name1', last_heartbeat=datetime.utcnow() - timedelta(seconds=400)),
            Worker(name='name2', last_heartbeat=datetime.utcnow()),
            Worker(name=RESOURCE_MANAGER_WORKER_NAME, last_heartbeat=datetime.utcnow()),
            Worker(name=SCHEDULER_WORKER_NAME, last_heartbeat=datetime.utcnow()),
        ]

        scheduler.CeleryProcessTimeoutMonitor().check_celery_processes()
        mock__logger.debug.assert_has_calls([
            mock.call('Checking if pulp_workers, pulp_celerybeat, or '
                      'pulp_resource_manager processes are missing for more than 300 seconds'),
            mock.call('1 pulp_worker processes, 1 pulp_celerybeat processes, '
                      'and 1 pulp_resource_manager processes')
        ])


SCHEDULES = [
    {
        u'_id': u'529f4bd93de3a31d0ec77338',
        u'args': [u'demo1', u'puppet_distributor'],
        u'consecutive_failures': 0,
        u'enabled': True,
        u'failure_threshold': 2,
        u'first_run': u'2013-12-04T15:35:53Z',
        u'iso_schedule': u'PT1M',
        u'kwargs': {u'overrides': {}},
        u'last_run_at': u'2013-12-17T00:35:53Z',
        u'last_updated': 1387218569.811224,
        u'next_run': u'2013-12-17T00:36:53Z',
        u'principal': u"(dp0\nV_id\np1\nccopy_reg\n_reconstructor\np2\n(cbson.objectid\nObjectId\n"
                      u"p3\nc__builtin__\nobject\np4\nNtp5\nRp6\nS'R \\xab\\x06\\xe1\\x9a\\x00\\x10"
                      u"\\xe1i\\x05\\x89'\np7\nbsVname\np8\nVadmin\np9\nsVroles\np10\n(lp11\n"
                      u"Vsuper-users\np12\nasV_ns\np13\nVusers\np14\nsVlogin\np15\nVadmin\np16\n"
                      u"sVpassword\np17\n"
                      u"VV76Yol1XYgM=,S/G6o5UyMrn0xAwbQCqFcrXnfXTh84RWhunanCDkSCo=\np18\nsVid\n"
                      u"p19\nV5220ab06e19a0010e1690589\np20\ns.",
        u'remaining_runs': None,
        u'resource': u'pulp:distributor:demo:puppet_distributor',
        u'schedule': u"ccopy_reg\n_reconstructor\np0\n(ccelery.schedules\nschedule\np1\n"
                     u"c__builtin__\nobject\np2\nNtp3\nRp4\n(dp5\nS'relative'\np6\nI00\n"
                     u"sS'nowfun'\np7\nNsS'run_every'\np8\ncdatetime\ntimedelta\np9\n(I0\nI60\nI0\n"
                     u"tp10\nRp11\nsb.",
        u'task': u'pulp.server.tasks.repository.publish',
        u'total_run_count': 1087,
    },
    {
        u'_id': u'529f4bd93de3a31d0ec77339',
        u'args': [u'demo2', u'puppet_distributor'],
        u'consecutive_failures': 0,
        u'enabled': True,
        u'failure_threshold': None,
        u'first_run': u'2013-12-04T15:35:53Z',
        u'iso_schedule': u'PT1M',
        u'kwargs': {u'overrides': {}},
        u'last_run_at': u'2013-12-17T00:35:53Z',
        u'last_updated': 1387218500.598727,
        u'next_run': u'2013-12-17T00:36:53Z',
        u'principal': u"(dp0\nV_id\np1\nccopy_reg\n_reconstructor\np2\n(cbson.objectid\nObjectId\n"
                      u"p3\nc__builtin__\nobject\np4\nNtp5\nRp6\nS'R \\xab\\x06\\xe1\\x9a\\x00"
                      u"\\x10\\xe1i\\x05\\x89'\np7\nbsVname\np8\nVadmin\np9\nsVroles\np10\n(lp11\n"
                      u"Vsuper-users\np12\nasV_ns\np13\nVusers\np14\nsVlogin\np15\nVadmin\np16\n"
                      u"sVpassword\np17\n"
                      u"VV76Yol1XYgM=,S/G6o5UyMrn0xAwbQCqFcrXnfXTh84RWhunanCDkSCo=\np18\nsVid\n"
                      u"p19\nV5220ab06e19a0010e1690589\np20\ns.",
        u'remaining_runs': None,
        u'resource': u'pulp:distributor:demo:puppet_distributor',
        u'schedule': u"ccopy_reg\n_reconstructor\np0\n(ccelery.schedules\nschedule\np1\n"
                     u"c__builtin__\nobject\np2\nNtp3\nRp4\n(dp5\nS'relative'\np6\nI00\n"
                     u"sS'nowfun'\np7\nNsS'run_every'\np8\ncdatetime\ntimedelta\np9\n(I0\nI60\nI0\n"
                     u"tp10\nRp11\nsb.",
        u'task': u'pulp.server.tasks.repository.publish',
        u'total_run_count': 1087,
    },
    {
        u'_id': u'529f4bd93de3a31d0ec77340',
        u'args': [u'demo3', u'puppet_distributor'],
        u'consecutive_failures': 0,
        u'enabled': True,
        u'failure_threshold': 2,
        u'first_run': u'2013-12-04T15:35:53Z',
        u'iso_schedule': u'PT1M',
        u'kwargs': {u'overrides': {}},
        u'last_run_at': u'2013-12-17T00:35:53Z',
        u'last_updated': 1387218501.598727,
        u'next_run': u'2013-12-17T00:36:53Z',
        u'principal': u"(dp0\nV_id\np1\nccopy_reg\n_reconstructor\np2\n(cbson.objectid\nObjectId\n"
                      u"p3\nc__builtin__\nobject\np4\nNtp5\nRp6\nS'R \\xab\\x06\\xe1\\x9a\\x00\\x10"
                      u"\\xe1i\\x05\\x89'\np7\nbsVname\np8\nVadmin\np9\nsVroles\np10\n(lp11\n"
                      u"Vsuper-users\np12\nasV_ns\np13\nVusers\np14\nsVlogin\np15\nVadmin\np16\n"
                      u"sVpassword\np17\n"
                      u"VV76Yol1XYgM=,S/G6o5UyMrn0xAwbQCqFcrXnfXTh84RWhunanCDkSCo=\np18\nsVid\n"
                      u"p19\nV5220ab06e19a0010e1690589\np20\ns.",
        u'remaining_runs': 0,
        u'resource': u'pulp:distributor:demo:puppet_distributor',
        u'schedule': u"ccopy_reg\n_reconstructor\np0\n(ccelery.schedules\nschedule\np1\n"
                     u"c__builtin__\nobject\np2\nNtp3\nRp4\n(dp5\nS'relative'\np6\nI00\n"
                     u"sS'nowfun'\np7\nNsS'run_every'\np8\ncdatetime\ntimedelta\np9\n(I0\nI60\nI0\n"
                     u"tp10\nRp11\nsb.",
        u'task': u'pulp.server.tasks.repository.publish',
        u'total_run_count': 1087,
    },
]<|MERGE_RESOLUTION|>--- conflicted
+++ resolved
@@ -109,21 +109,6 @@
         mock_tick.assert_called_once_with()
 
     @mock.patch('celery.beat.Scheduler.__init__', new=mock.Mock())
-<<<<<<< HEAD
-    @mock.patch.object(scheduler.FailureWatcher, 'trim')
-    @mock.patch('celery.beat.Scheduler.tick')
-    @mock.patch('pulp.server.async.scheduler.worker_watcher')
-    @mock.patch('pulp.server.async.scheduler.CeleryBeatLock')
-    def test_calls_trim(self, mock_celerybeatlock, mock_worker_watcher, mock_tick, mock_trim):
-        sched_instance = scheduler.Scheduler()
-
-        sched_instance.tick()
-
-        mock_trim.assert_called_once_with()
-
-    @mock.patch('celery.beat.Scheduler.__init__', new=mock.Mock())
-=======
->>>>>>> c665184b
     @mock.patch('celery.beat.Scheduler.tick')
     @mock.patch('pulp.server.async.scheduler.worker_watcher')
     @mock.patch('pulp.server.async.scheduler.CeleryBeatLock')

import os
import errno
import itertools
import os


DEFAULT_PAGE_SIZE = 1000


def paginate(iterable, page_size=DEFAULT_PAGE_SIZE):
    """
    Takes any kind of iterable and chops it up into tuples of size "page_size".
    A generator is returned, so this can be an efficient way to chunk items from
    some other generator.

    :param iterable:    any iterable such as a list, tuple, or generator
    :type  iterable:    iterable
    :param page_size:   how many items should be in each returned tuple
    :type  page_size:   int

    :return:    generator of tuples, each including "page_size" number of items
                from "iterable", except the last tuple, which may contain
                fewer.
    :rtype:     generator
    """
    # this won't work properly if we give islice something that isn't a generator
    generator = (x for x in iterable)
    while True:
        page = tuple(itertools.islice(generator, 0, page_size))
        if not page:
            return
        yield page


<<<<<<< HEAD
def mkdir(path):
    """
    Create the specified directory.
    Tolerant of race conditions.

    :param path: The absolute path to the directory.
    :type path: str
    """
    try:
        os.makedirs(path)
    except OSError, e:
        if e.errno != errno.EEXIST:
            raise
=======
def get_parent_directory(path):
    """
    Returns the path of the parent directory without a trailing slash on the end.

    Accepts a relative or absolute path to a file or directory, and returns the parent directory
    that contains the item specified by path. Using this method avoids issues introduced when
    os.path.dirname() is used with paths that include trailing slashes.

    The returned parent directory path does not include a trailing slash. The existence of the
    directory does not affect this functions behavior.

    :param path: file or directory path
    :type path: basestring

    :return: The path to the parent directory without a trailing slash
    :rtype: basestring
    """
    return os.path.dirname(path.rstrip(os.sep))
>>>>>>> 0f3a949a
<|MERGE_RESOLUTION|>--- conflicted
+++ resolved
@@ -32,7 +32,6 @@
         yield page
 
 
-<<<<<<< HEAD
 def mkdir(path):
     """
     Create the specified directory.
@@ -46,7 +45,8 @@
     except OSError, e:
         if e.errno != errno.EEXIST:
             raise
-=======
+
+
 def get_parent_directory(path):
     """
     Returns the path of the parent directory without a trailing slash on the end.
@@ -64,5 +64,4 @@
     :return: The path to the parent directory without a trailing slash
     :rtype: basestring
     """
-    return os.path.dirname(path.rstrip(os.sep))
->>>>>>> 0f3a949a
+    return os.path.dirname(path.rstrip(os.sep))
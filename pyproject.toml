--- conflicted
+++ resolved
@@ -54,12 +54,8 @@
   "protobuf>=4.21.1,<7.0",
   "pulp-glue>=0.30.0,<0.37",
   "pygtrie>=2.5,<=2.5.0",
-<<<<<<< HEAD
-  "psycopg[binary]>=3.1.8,<3.3",  # SemVer, not explicitely stated, but mentioned on multiple changes.
+  "psycopg[binary]>=3.1.8,<3.4",  # SemVer, not explicitely stated, but mentioned on multiple changes.
   "pycares>=4.0.0,<5.0",  # Explicit dependency to ensure compatibility with aiodns.
-=======
-  "psycopg[binary]>=3.1.8,<3.4",  # SemVer, not explicitely stated, but mentioned on multiple changes.
->>>>>>> e1a1771b
   "pyparsing>=3.1.0,<3.3",    # Looks like only bugfixes in z-Stream.
   "python-gnupg>=0.5.0,<0.6",  # Looks like only bugfixes in z-Stream [changelog only in git]
   "PyYAML>=5.1.1,<6.1",  # Looks like only bugfixes in z-Stream.

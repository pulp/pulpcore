from pulp.bindings.actions import ActionsAPI
from pulp.bindings.content import OrphanContentAPI, ContentSourceAPI, ContentCatalogAPI
from pulp.bindings.event_listeners import EventListenerAPI
from pulp.bindings.repo_groups import *
from pulp.bindings.repository import *
from pulp.bindings.consumer_groups import *
from pulp.bindings.consumer import *
<<<<<<< HEAD
from pulp.bindings.server_info import ServerInfoAPI, ServerStatusAPI
=======
from pulp.bindings.server_info import ServerInfoAPI
from pulp.bindings.static import StaticRequest
>>>>>>> af30f5a7
from pulp.bindings.tasks import TasksAPI, TaskSearchAPI
from pulp.bindings.upload import UploadAPI
from pulp.bindings.auth import *


class Bindings(object):

    def __init__(self, pulp_connection):
        """
        @type:   pulp_connection: pulp.bindings.server.PulpConnection
        """

        # Please keep the following in alphabetical order to ease reading
        self.actions = ActionsAPI(pulp_connection)
        self.bind = BindingsAPI(pulp_connection)
        self.bindings = BindingSearchAPI(pulp_connection)
        self.profile = ProfilesAPI(pulp_connection)
        self.consumer = ConsumerAPI(pulp_connection)
        self.consumer_content = ConsumerContentAPI(pulp_connection)
        self.consumer_content_schedules = ConsumerContentSchedulesAPI(pulp_connection)
        self.consumer_group = ConsumerGroupAPI(pulp_connection)
        self.consumer_group_search = ConsumerGroupSearchAPI(pulp_connection)
        self.consumer_group_actions = ConsumerGroupActionAPI(pulp_connection)
        self.consumer_group_bind = ConsumerGroupBindAPI(pulp_connection)
        self.consumer_group_content = ConsumerGroupContentAPI(pulp_connection)
        self.consumer_history = ConsumerHistoryAPI(pulp_connection)
        self.consumer_search = ConsumerSearchAPI(pulp_connection)
        self.content_orphan = OrphanContentAPI(pulp_connection)
        self.content_source = ContentSourceAPI(pulp_connection)
        self.content_catalog = ContentCatalogAPI(pulp_connection)
        self.event_listener = EventListenerAPI(pulp_connection)
        self.permission = PermissionAPI(pulp_connection)
        self.repo = RepositoryAPI(pulp_connection)
        self.repo_actions = RepositoryActionsAPI(pulp_connection)
        self.repo_distributor = RepositoryDistributorAPI(pulp_connection)
        self.repo_group = RepoGroupAPI(pulp_connection)
        self.repo_group_actions = RepoGroupActionAPI(pulp_connection)
        self.repo_group_distributor = RepoGroupDistributorAPI(pulp_connection)
        self.repo_group_distributor_search = RepoGroupSearchAPI(pulp_connection)
        self.repo_group_search = RepoGroupSearchAPI(pulp_connection)
        self.repo_history = RepositoryHistoryAPI(pulp_connection)
        self.repo_importer = RepositoryImporterAPI(pulp_connection)
        self.repo_publish_schedules = RepositoryPublishSchedulesAPI(pulp_connection)
        self.repo_search = RepositorySearchAPI(pulp_connection)
        self.repo_sync_schedules = RepositorySyncSchedulesAPI(pulp_connection)
        self.repo_unit = RepositoryUnitAPI(pulp_connection)
        self.role = RoleAPI(pulp_connection)
        self.server_info = ServerInfoAPI(pulp_connection)
<<<<<<< HEAD
        self.server_status = ServerStatusAPI(pulp_connection)
=======
        self.static = StaticRequest(pulp_connection)
>>>>>>> af30f5a7
        self.tasks = TasksAPI(pulp_connection)
        self.tasks_search = TaskSearchAPI(pulp_connection)
        self.uploads = UploadAPI(pulp_connection)
        self.user = UserAPI(pulp_connection)
        self.user_search = UserSearchAPI(pulp_connection)<|MERGE_RESOLUTION|>--- conflicted
+++ resolved
@@ -5,12 +5,8 @@
 from pulp.bindings.repository import *
 from pulp.bindings.consumer_groups import *
 from pulp.bindings.consumer import *
-<<<<<<< HEAD
 from pulp.bindings.server_info import ServerInfoAPI, ServerStatusAPI
-=======
-from pulp.bindings.server_info import ServerInfoAPI
 from pulp.bindings.static import StaticRequest
->>>>>>> af30f5a7
 from pulp.bindings.tasks import TasksAPI, TaskSearchAPI
 from pulp.bindings.upload import UploadAPI
 from pulp.bindings.auth import *
@@ -59,11 +55,8 @@
         self.repo_unit = RepositoryUnitAPI(pulp_connection)
         self.role = RoleAPI(pulp_connection)
         self.server_info = ServerInfoAPI(pulp_connection)
-<<<<<<< HEAD
         self.server_status = ServerStatusAPI(pulp_connection)
-=======
         self.static = StaticRequest(pulp_connection)
->>>>>>> af30f5a7
         self.tasks = TasksAPI(pulp_connection)
         self.tasks_search = TaskSearchAPI(pulp_connection)
         self.uploads = UploadAPI(pulp_connection)

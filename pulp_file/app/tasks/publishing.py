import logging
import tempfile

from gettext import gettext as _

from django.core.files import File

from pulpcore.plugin.models import (
    ContentArtifact,
    RepositoryVersion,
    PublishedMetadata,
    RemoteArtifact,
)

from pulp_file.app.models import FilePublication
from pulp_file.manifest import Entry, Manifest


log = logging.getLogger(__name__)


<<<<<<< HEAD
def publish(manifest, repository_version_pk, snapshot):
=======
def publish(manifest, repository_version_pk, checkpoint=False):
>>>>>>> 25d5ce57
    """
    Create a Publication based on a RepositoryVersion.

    Args:
        manifest (str): Filename to use for manifest file.
        repository_version_pk (str): Create a publication from this repository version.

    """
    repo_version = RepositoryVersion.objects.get(pk=repository_version_pk)

    log.info(
        _("Publishing: repository={repo}, version={ver}, manifest={manifest}").format(
            repo=repo_version.repository.name, ver=repo_version.number, manifest=manifest
        )
    )

    with tempfile.TemporaryDirectory(dir="."):
        with FilePublication.create(
<<<<<<< HEAD
            repo_version, pass_through=True, snapshot=snapshot
=======
            repo_version, pass_through=True, checkpoint=checkpoint
>>>>>>> 25d5ce57
        ) as publication:
            publication.manifest = manifest
            if manifest:
                manifest = Manifest(manifest)
                manifest.write(yield_entries_for_version(repo_version))
                PublishedMetadata.create_from_file(
                    file=File(open(manifest.relative_path, "rb")), publication=publication
                )

        log.info(_("Publication: {publication} created").format(publication=publication.pk))

        return publication


def yield_entries_for_version(repo_version):
    """
    Yield a Manifest Entry for every content in the repository version.

    Args:
        repo_version (pulpcore.plugin.models.RepositoryVersion):
            A RepositoryVersion to manifest entries for.

    Yields:
        Entry: Each manifest entry.

    """

    content_artifacts = ContentArtifact.objects.filter(content__in=repo_version.content).order_by(
        "-content__pulp_created"
    )

    for content_artifact in content_artifacts.select_related("artifact").iterator():
        if content_artifact.artifact:
            artifact = content_artifact.artifact
        else:
            # TODO: this scales poorly, one query per on_demand content being published.
            artifact = RemoteArtifact.objects.filter(content_artifact=content_artifact).first()
        entry = Entry(
            relative_path=content_artifact.relative_path,
            digest=artifact.sha256,
            size=artifact.size,
        )
        yield entry<|MERGE_RESOLUTION|>--- conflicted
+++ resolved
@@ -19,11 +19,7 @@
 log = logging.getLogger(__name__)
 
 
-<<<<<<< HEAD
-def publish(manifest, repository_version_pk, snapshot):
-=======
 def publish(manifest, repository_version_pk, checkpoint=False):
->>>>>>> 25d5ce57
     """
     Create a Publication based on a RepositoryVersion.
 
@@ -42,11 +38,7 @@
 
     with tempfile.TemporaryDirectory(dir="."):
         with FilePublication.create(
-<<<<<<< HEAD
-            repo_version, pass_through=True, snapshot=snapshot
-=======
             repo_version, pass_through=True, checkpoint=checkpoint
->>>>>>> 25d5ce57
         ) as publication:
             publication.manifest = manifest
             if manifest:

--- conflicted
+++ resolved
@@ -105,11 +105,7 @@
         @rtype:  L{call.CallReport} instance
         """
         task = self._create_task(call_request, call_report)
-<<<<<<< HEAD
-        self._ready_task(task)
-=======
         self._process_tasks([task])
->>>>>>> d45f4df1
 
         if not isinstance(task, AsyncTask) and task.call_report.response is dispatch_constants.CALL_ACCEPTED_RESPONSE:
             self._run_task(task)
@@ -137,11 +133,7 @@
         if isinstance(task, AsyncTask):
             raise dispatch_exceptions.AsynchronousExecutionError(['asynchronous'])
 
-<<<<<<< HEAD
-        self._ready_task(task)
-=======
         self._process_tasks([task])
->>>>>>> d45f4df1
 
         if task.call_report.response is not dispatch_constants.CALL_REJECTED_RESPONSE:
             self._run_task(task, timeout)
@@ -160,11 +152,7 @@
         @rtype:  L{call.CallReport} instance
         """
         task = self._create_task(call_request, call_report)
-<<<<<<< HEAD
-        self._ready_task(task)
-=======
         self._process_tasks([task])
->>>>>>> d45f4df1
 
         return copy.copy(task.call_report)
 
@@ -178,40 +166,11 @@
         @rtype:  list of L{call.CallReport} instances
         @raise: L{TopologicalSortError} if inter-task dependencies are malformed
         """
-<<<<<<< HEAD
-        call_request_group_id = self._generate_call_request_group_id()
-        task_list = []
-        call_report_list = []
-
-        for call_request in call_request_list:
-            task = self._create_task(call_request, call_request_group_id=call_request_group_id)
-            task_list.append(task)
-
-        sorted_task_list = self._analyze_dependencies(task_list)
-
-        task_queue = dispatch_factory._task_queue()
-
-        # locking the task queue so that the dependency validation can take place
-        # for all tasks in the group *before* any of them are run, eliminating
-        # a race condition in the dependency validation
-
-        task_queue.lock()
-
-        try:
-            for task in sorted_task_list:
-                self._ready_task(task)
-                call_report_list.append(copy.copy(task.call_report))
-        finally:
-            task_queue.unlock()
-
-        return call_report_list
-=======
         group_id = self._generate_call_request_group_id()
         task_list = [self._create_task(c, None, group_id) for c in call_request_list]
         sorted_task_list = self._analyze_dependencies(task_list)
         self._process_tasks(sorted_task_list)
         return [t.call_report for t in sorted_task_list]
->>>>>>> d45f4df1
 
     # execution utilities ------------------------------------------------------
 
@@ -237,20 +196,12 @@
 
         return task
 
-<<<<<<< HEAD
-    def _ready_task(self, task):
-        """
-        Look for and potentially resolve resource conflicts and enqueue the task.
-        @param task: task to ready
-        @type  task: L{Task} instance
-=======
     def _process_tasks(self, task_list):
         """
         Look for, and potentially resolve, resource conflicts for and enqueue
         the tasks in the task list.
         @param task_list: list of tasks tasks to work the coordinator magic on
         @type  task_list: list
->>>>>>> d45f4df1
         """
 
         # we have to lock the task queue here as there is a race condition
@@ -260,29 +211,6 @@
         task_queue = dispatch_factory._task_queue()
         task_queue.lock()
 
-<<<<<<< HEAD
-        try:
-            response, blocking, reasons, call_resources = self._find_conflicts(task.call_request.resources)
-            task.call_report.response = response
-            task.call_report.reasons = reasons
-
-            if response is dispatch_constants.CALL_REJECTED_RESPONSE:
-                return
-
-            dependencies = dict.fromkeys(blocking, dispatch_constants.CALL_COMPLETE_STATES)
-            dependencies.update(task.call_request.dependencies) # use the original (possibly more restrictive) values, when present
-            task.call_request.dependencies = dependencies
-
-            task.call_request.add_life_cycle_callback(dispatch_constants.CALL_ENQUEUE_LIFE_CYCLE_CALLBACK, GrantPermmissionsForTaskV2())
-            task.call_request.add_life_cycle_callback(dispatch_constants.CALL_DEQUEUE_LIFE_CYCLE_CALLBACK, RevokePermissionsForTaskV2())
-            task.call_request.add_life_cycle_callback(dispatch_constants.CALL_DEQUEUE_LIFE_CYCLE_CALLBACK, coordinator_dequeue_callback)
-
-            if call_resources:
-                set_call_request_id_on_call_resources(task.call_request.id, call_resources)
-                self.call_resource_collection.insert(call_resources, safe=True)
-
-            task_queue.enqueue(task)
-=======
         responses_list = []
         call_resource_list = []
 
@@ -320,7 +248,6 @@
 
             for task in task_list:
                 task_queue.enqueue(task)
->>>>>>> d45f4df1
 
         finally:
             task_queue.unlock()

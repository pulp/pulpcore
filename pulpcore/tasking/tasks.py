import asyncio
import contextvars
import importlib
import logging
import os
import sys
import traceback
import tempfile
from functools import partial
from gettext import gettext as _
from contextlib import contextmanager
from asgiref.sync import sync_to_async, async_to_sync

from django.conf import settings
from django.db import connection
from django.db.models import Model
from django_guid import get_guid
from pulpcore.app.apps import MODULE_PLUGIN_VERSIONS
from pulpcore.app.models import Task, TaskGroup, AppStatus
from pulpcore.app.util import (
    get_domain,
    get_prn,
)
from pulpcore.app.contexts import with_task_context, awith_task_context
from pulpcore.constants import (
    TASK_FINAL_STATES,
    TASK_INCOMPLETE_STATES,
    TASK_STATES,
    IMMEDIATE_TIMEOUT,
    TASK_WAKEUP_HANDLE,
    TASK_WAKEUP_UNBLOCK,
)
from pulpcore.exceptions.base import (
    PulpException,
    ImmediateTaskTimeoutError,
    NonAsyncImmediateTaskError,
)
from pulpcore.middleware import x_task_diagnostics_var
from pulpcore.tasking.kafka import send_task_notification


_logger = logging.getLogger(__name__)


def _validate_and_get_resources(resources):
    resource_set = set()
    for r in resources:
        if isinstance(r, str):
            resource_set.add(r)
        elif isinstance(r, Model):
            resource_set.add(get_prn(r))
        elif r is None:
            # Silently drop None values
            pass
        else:
            raise ValueError(_("Must be (str|Model)"))
    return list(resource_set)


def wakeup_worker(reason):
    # Notify workers
    with connection.connection.cursor() as cursor:
        cursor.execute("SELECT pg_notify('pulp_worker_wakeup', %s)", (reason,))


def execute_task(task):
    # This extra stack is needed to isolate the current_task ContextVar
    contextvars.copy_context().run(_execute_task, task)


def _execute_task(task):
    with with_task_context(task):
        task.set_running()
        domain = get_domain()
        try:
            log_task_start(task, domain)
            task_function = get_task_function(task)
            result = task_function()
        except Exception:
            exc_type, exc, tb = sys.exc_info()
            task.set_failed(exc, tb)
            log_task_failed(task, exc_type, exc, tb, domain)
            send_task_notification(task)
        else:
            task.set_completed(result)
            log_task_completed(task, domain)
            send_task_notification(task)
            return result
        return None


async def aexecute_task(task):
    # This extra stack is needed to isolate the current_task ContextVar
    await contextvars.copy_context().run(_aexecute_task, task)


<<<<<<< HEAD
def _execute_task(task):
    # Store the task id in the context for `Task.current()`.
    current_task.set(task)
    task.set_running()
    domain = get_domain()
    try:
        log_task_start(task, domain)
        task_function = get_task_function(task)
        result = task_function()
    except PulpException:
        exc_type, exc, _ = sys.exc_info()
        log_task_failed(task, exc_type, exc, None, domain)  # Leave no traceback in logs
        task.set_failed(exc)
        send_task_notification(task)
    except Exception:
        exc_type, exc, tb = sys.exc_info()
        log_task_failed(task, exc_type, exc, tb, domain)
        # Generic exception for user
        safe_exc = Exception("An internal error occured.")
        task.set_failed(safe_exc)
        send_task_notification(task)
    else:
        task.set_completed(result)
        log_task_completed(task, domain)
        send_task_notification(task)
        return result
    return None


async def _aexecute_task(task):
    # Store the task id in the context for `Task.current()`.
    current_task.set(task)
    await sync_to_async(task.set_running)()
    domain = get_domain()
    try:
        coroutine = get_task_function(task, ensure_coroutine=True)
        result = await coroutine
    except PulpException:
        exc_type, exc, _ = sys.exc_info()
        log_task_failed(task, exc_type, exc, None, domain)  # Leave no traceback in logs
        await sync_to_async(task.set_failed)(exc)
        send_task_notification(task)
    except Exception:
        exc_type, exc, tb = sys.exc_info()
        log_task_failed(task, exc_type, exc, tb, domain)
        # Generic exception for user
        safe_exc = Exception("An internal error occured.")
        await sync_to_async(task.set_failed)(safe_exc)
        send_task_notification(task)
    else:
        await sync_to_async(task.set_completed)(result)
        send_task_notification(task)
        log_task_completed(task, domain)
        return result
    return None
=======
async def _aexecute_task(task):
    async with awith_task_context(task):
        await sync_to_async(task.set_running)()
        domain = get_domain()
        try:
            task_coroutine_fn = await aget_task_function(task)
            result = await task_coroutine_fn()
        except Exception:
            exc_type, exc, tb = sys.exc_info()
            await sync_to_async(task.set_failed)(exc, tb)
            log_task_failed(task, exc_type, exc, tb, domain)
            send_task_notification(task)
        else:
            await sync_to_async(task.set_completed)(result)
            send_task_notification(task)
            log_task_completed(task, domain)
            return result
        return None
>>>>>>> 960ce23e


def log_task_start(task, domain):
    _logger.info(
        "Starting task id: %s in domain: %s, task_type: %s, immediate: %s, deferred: %s",
        task.pk,
        domain.name,
        task.name,
        str(task.immediate),
        str(task.deferred),
    )


def log_task_completed(task, domain):
    execution_time = task.finished_at - task.started_at
    execution_time_us = int(execution_time.total_seconds() * 1_000_000)  # μs
    _logger.info(
        "Task completed %s in domain:"
        " %s, task_type: %s, immediate: %s, deferred: %s, execution_time: %s μs",
        task.pk,
        domain.name,
        task.name,
        str(task.immediate),
        str(task.deferred),
        execution_time_us,
    )


def log_task_failed(task, exc_type, exc, tb, domain):
    _logger.info(
        "Task[{task_type}] {task_pk} failed ({exc_type}: {exc}) in domain: {domain}".format(
            task_type=task.name,
            task_pk=task.pk,
            exc_type=exc_type.__name__,
            exc=exc,
            domain=domain.name,
        )
    )
    if tb:
        _logger.info("\n".join(traceback.format_list(traceback.extract_tb(tb))))


async def aget_task_function(task):
    """Get and handle task function running from ASYNC context.

    This exists to handle the combinations of:
    * context: sync | async
    * Task.function: regular-function | coroutine-function
    * Task.immediate: True | False
    """
    func, is_coroutine_fn = _load_function(task)

    if task.immediate and not is_coroutine_fn:
        raise ValueError("Immediate tasks must be async functions.")
    elif not task.immediate:
        raise ValueError("Non-immediate tasks can't run in async context.")

    return _add_timeout_to(func, task.pk)


def get_task_function(task):
    """Get and handle task function running from SYNC context.

    This exists to handle the combinations of:
    * context: sync | async
    * Task.function: regular-function | coroutine-function
    * Task.immediate: True | False
    """
    func, is_coroutine_fn = _load_function(task)

    if task.immediate and not is_coroutine_fn:
        raise ValueError("Immediate tasks must be async functions.")

    # no sync wrapper required
    if not is_coroutine_fn:
        return func

    # async function in sync context requires wrapper
    if task.immediate:
        coro_fn_with_timeout = _add_timeout_to(func, task.pk)
        return async_to_sync(coro_fn_with_timeout)
    return async_to_sync(func)


def _load_function(task):
    module_name, function_name = task.name.rsplit(".", 1)
    module = importlib.import_module(module_name)
    func = getattr(module, function_name)
    args = task.enc_args or ()
    kwargs = task.enc_kwargs or {}

    func_with_args = partial(func, *args, **kwargs)
    is_coroutine_fn = asyncio.iscoroutinefunction(func)
    return func_with_args, is_coroutine_fn

<<<<<<< HEAD
    if immediate and not is_coroutine_fn:
        raise NonAsyncImmediateTaskError()

    if ensure_coroutine:
        if not is_coroutine_fn:
            return sync_to_async(func)(*args, **kwargs)
        coro = func(*args, **kwargs)
        if immediate:
            coro = asyncio.wait_for(coro, timeout=IMMEDIATE_TIMEOUT)
        return coro
    else:  # ensure normal function
        if not is_coroutine_fn:
            return lambda: func(*args, **kwargs)

        async def task_wrapper():  # asyncio.wait_for + async_to_sync requires wrapping
            coro = func(*args, **kwargs)
            if immediate:
                coro = asyncio.wait_for(coro, timeout=IMMEDIATE_TIMEOUT)
            try:
                return await coro
            except asyncio.TimeoutError:
                msg_template = "Immediate task %s timed out after %s seconds."
                error_msg = msg_template % (task.pk, IMMEDIATE_TIMEOUT)
                _logger.info(error_msg)
                raise ImmediateTaskTimeoutError(task_pk=task.pk, timeout_seconds=IMMEDIATE_TIMEOUT)

        return async_to_sync(task_wrapper)
=======

def _add_timeout_to(coro_fn, task_pk):

    async def _wrapper():
        try:
            return await asyncio.wait_for(coro_fn(), timeout=IMMEDIATE_TIMEOUT)
        except asyncio.TimeoutError:
            msg_template = "Immediate task %s timed out after %s seconds."
            error_msg = msg_template % (task_pk, IMMEDIATE_TIMEOUT)
            _logger.info(error_msg)
            raise RuntimeError(error_msg)

    return _wrapper
>>>>>>> 960ce23e


def dispatch(
    func,
    args=None,
    kwargs=None,
    task_group=None,
    exclusive_resources=None,
    shared_resources=None,
    immediate=False,
    deferred=True,
    versions=None,
):
    """
    Enqueue a message to Pulp workers with a reservation.

    This method provides normal enqueue functionality, while also requesting necessary locks for
    serialized urls. No two tasks that claim the same resource can execute concurrently. It
    accepts resources which it transforms into a list of urls (one for each resource).

    This method creates a [pulpcore.app.models.Task][] object and returns it.

    The values in `args` and `kwargs` must be JSON serializable, but may contain instances of
    ``uuid.UUID``.

    Args:
        func (callable | str): The function to be run when the necessary locks are acquired.
        args (tuple): The positional arguments to pass on to the task.
        kwargs (dict): The keyword arguments to pass on to the task.
        task_group (pulpcore.app.models.TaskGroup): A TaskGroup to add the created Task to.
        exclusive_resources (list): A list of resources this task needs exclusive access to while
            running. Each resource can be either a `str` or a `django.models.Model` instance.
        shared_resources (list): A list of resources this task needs non-exclusive access to while
            running. Each resource can be either a `str` or a `django.models.Model` instance.
        immediate (bool): Whether to allow running this task immediately. It must be guaranteed to
            execute fast without blocking. If not all resource constraints are met, the task will
            either be returned in a canceled state or, if `deferred` is `True` be left in the queue
            to be picked up by a worker eventually. Defaults to `False`.
        deferred (bool): Whether to allow defer running the task to a pulpcore_worker. Defaults to
            `True`. `immediate` and `deferred` cannot both be `False`.
        versions (Optional[Dict[str, str]]): Minimum versions of components by app_label the worker
            must provide to handle the task.

    Returns (pulpcore.app.models.Task): The Pulp Task that was created.

    Raises:
        ValueError: When `resources` is an unsupported type.
    """

    execute_now = immediate and not called_from_content_app()
    assert deferred or immediate, "A task must be at least `deferred` or `immediate`."
    send_wakeup_signal = not execute_now
    function_name = get_function_name(func)
    versions = get_version(versions, function_name)
    colliding_resources, resources = get_resources(exclusive_resources, shared_resources, immediate)
    app_lock = None if not execute_now else AppStatus.objects.current()  # Lazy evaluation...
    task_payload = get_task_payload(
        function_name, task_group, args, kwargs, resources, versions, immediate, deferred, app_lock
    )
    task = Task.objects.create(**task_payload)
    task.refresh_from_db()  # The database will have assigned a timestamp for us.
    if execute_now:
        if are_resources_available(colliding_resources, task):
            send_wakeup_signal = True if resources else False
            task.unblock()
            with using_workdir():
                execute_task(task)
        elif deferred:  # Resources are blocked and can be deferred
            task.app_lock = None
            task.save()
        else:  # Can't be deferred
            task.set_canceling()
            task.set_canceled(TASK_STATES.CANCELED, "Resources temporarily unavailable.")
    if send_wakeup_signal:
        wakeup_worker(TASK_WAKEUP_UNBLOCK)
    return task


async def adispatch(
    func,
    args=None,
    kwargs=None,
    task_group=None,
    exclusive_resources=None,
    shared_resources=None,
    immediate=False,
    deferred=True,
    versions=None,
):
    """Async version of dispatch."""
    execute_now = immediate and not called_from_content_app()
    assert deferred or immediate, "A task must be at least `deferred` or `immediate`."
    function_name = get_function_name(func)
    versions = get_version(versions, function_name)
    colliding_resources, resources = get_resources(exclusive_resources, shared_resources, immediate)
    send_wakeup_signal = not execute_now
    app_lock = None if not execute_now else AppStatus.objects.current()  # Lazy evaluation...
    task_payload = get_task_payload(
        function_name, task_group, args, kwargs, resources, versions, immediate, deferred, app_lock
    )
    task = await Task.objects.acreate(**task_payload)
    await task.arefresh_from_db()  # The database will have assigned a timestamp for us.
    task.pulp_domain = get_domain()
    if execute_now:
        if await async_are_resources_available(colliding_resources, task):
            send_wakeup_signal = True if resources else False
            await task.aunblock()
            with using_workdir():
                await aexecute_task(task)
        elif deferred:  # Resources are blocked and can be deferred
            task.app_lock = None
            await task.asave()
        else:  # Can't be deferred
            task.set_canceling()
            task.set_canceled(TASK_STATES.CANCELED, "Resources temporarily unavailable.")
    if send_wakeup_signal:
        await sync_to_async(wakeup_worker)(TASK_WAKEUP_UNBLOCK)
    return task


def get_task_payload(
    function_name, task_group, args, kwargs, resources, versions, immediate, deferred, app_lock
):
    payload = {
        "state": TASK_STATES.WAITING,
        "logging_cid": (get_guid()),
        "task_group": task_group,
        "name": function_name,
        "enc_args": args,
        "enc_kwargs": kwargs,
        "parent_task": Task.current(),
        "reserved_resources_record": resources,
        "versions": versions,
        "immediate": immediate,
        "deferred": deferred,
        "profile_options": x_task_diagnostics_var.get(None),
        "app_lock": app_lock,
    }
    return payload


@contextmanager
def using_workdir():
    cur_dir = os.getcwd()
    with tempfile.TemporaryDirectory(dir=settings.WORKING_DIRECTORY) as working_dir:
        os.chdir(working_dir)
        try:
            yield
        finally:
            # Whether the task fails or not, we should always restore the workdir.
            os.chdir(cur_dir)


async def async_are_resources_available(colliding_resources, task: Task) -> bool:
    prior_tasks = Task.objects.filter(
        state__in=TASK_INCOMPLETE_STATES, pulp_created__lt=task.pulp_created
    )
    colliding_resources_taken = await prior_tasks.filter(
        reserved_resources_record__overlap=colliding_resources
    ).aexists()
    return not colliding_resources or not colliding_resources_taken


def are_resources_available(colliding_resources, task: Task) -> bool:
    prior_tasks = Task.objects.filter(
        state__in=TASK_INCOMPLETE_STATES, pulp_created__lt=task.pulp_created
    )
    colliding_resources_taken = prior_tasks.filter(
        reserved_resources_record__overlap=colliding_resources
    ).exists()
    return not colliding_resources or not colliding_resources_taken


def called_from_content_app() -> bool:
    current_app = AppStatus.objects.current()
    return current_app is not None and current_app.app_type == "content"


def get_function_name(func):
    if callable(func):
        function_name = f"{func.__module__}.{func.__name__}"
    else:
        function_name = func
    return function_name


def get_version(versions, function_name):
    if versions is None:
        versions = MODULE_PLUGIN_VERSIONS[function_name.split(".", maxsplit=1)[0]]
    return versions


def get_resources(exclusive_resources, shared_resources, immediate):
    domain_prn = get_prn(get_domain())
    if exclusive_resources is None:
        exclusive_resources = []
    else:
        exclusive_resources = _validate_and_get_resources(exclusive_resources)
    if shared_resources is None:
        shared_resources = []
    else:
        shared_resources = _validate_and_get_resources(shared_resources)

    # A task that is exclusive on a domain will block all tasks within that domain
    if domain_prn not in exclusive_resources:
        shared_resources.append(domain_prn)
    resources = exclusive_resources + [f"shared:{resource}" for resource in shared_resources]

    # Compile a list of resources that must not be taken by other tasks.
    colliding_resources = []
    if immediate:
        colliding_resources = (
            shared_resources
            + exclusive_resources
            + [f"shared:{resource}" for resource in exclusive_resources]
        )
    return colliding_resources, resources


def cancel_task(task_id):
    """
    Cancel the task that is represented by the given task_id.

    This method cancels only the task with given task_id, not the spawned tasks. This also updates
    task's state to 'canceling'.

    Args:
        task_id (str): The ID of the task you wish to cancel

    Raises:
        rest_framework.exceptions.NotFound: If a task with given task_id does not exist
    """
    task = Task.objects.select_related("pulp_domain").get(pk=task_id)

    if task.state in TASK_FINAL_STATES:
        # If the task is already done, just stop.
        _logger.debug(
            "Task [{task_id}] in domain: {name} already in a final state: {state}".format(
                task_id=task_id, name=task.pulp_domain.name, state=task.state
            )
        )
        return task
    _logger.info(
        "Canceling task: {id} in domain: {name}".format(id=task_id, name=task.pulp_domain.name)
    )

    # This is the only valid transition without holding the task lock.
    task.set_canceling()
    # Notify the worker that might be running that task.
    with connection.cursor() as cursor:
        if task.app_lock is None:
            wakeup_worker(TASK_WAKEUP_HANDLE)
        else:
            cursor.execute("SELECT pg_notify('pulp_worker_cancel', %s)", (str(task.pk),))
    return task


def cancel_task_group(task_group_id):
    """
    Cancel the task group that is represented by the given task_group_id.

    This method attempts to cancel all tasks in the task group.

    Args:
        task_group_id (str): The ID of the task group you wish to cancel

    Raises:
        TaskGroup.DoesNotExist: If a task group with given task_group_id does not exist
    """
    task_group = TaskGroup.objects.get(pk=task_group_id)
    task_group.all_tasks_dispatched = True
    task_group.save(update_fields=["all_tasks_dispatched"])

    TASK_RUNNING_STATES = (TASK_STATES.RUNNING, TASK_STATES.WAITING)
    tasks = task_group.tasks.filter(state__in=TASK_RUNNING_STATES).values_list("pk", flat=True)
    for task_id in tasks:
        try:
            cancel_task(task_id)
        except RuntimeError:
            pass
    return task_group<|MERGE_RESOLUTION|>--- conflicted
+++ resolved
@@ -76,10 +76,17 @@
             log_task_start(task, domain)
             task_function = get_task_function(task)
             result = task_function()
+        except PulpException:
+            exc_type, exc, _ = sys.exc_info()
+            log_task_failed(task, exc_type, exc, None, domain)  # Leave no traceback in logs
+            task.set_failed(exc)
+            send_task_notification(task)
         except Exception:
             exc_type, exc, tb = sys.exc_info()
-            task.set_failed(exc, tb)
             log_task_failed(task, exc_type, exc, tb, domain)
+            # Generic exception for user
+            safe_exc = Exception("An internal error occured.")
+            task.set_failed(safe_exc)
             send_task_notification(task)
         else:
             task.set_completed(result)
@@ -94,63 +101,6 @@
     await contextvars.copy_context().run(_aexecute_task, task)
 
 
-<<<<<<< HEAD
-def _execute_task(task):
-    # Store the task id in the context for `Task.current()`.
-    current_task.set(task)
-    task.set_running()
-    domain = get_domain()
-    try:
-        log_task_start(task, domain)
-        task_function = get_task_function(task)
-        result = task_function()
-    except PulpException:
-        exc_type, exc, _ = sys.exc_info()
-        log_task_failed(task, exc_type, exc, None, domain)  # Leave no traceback in logs
-        task.set_failed(exc)
-        send_task_notification(task)
-    except Exception:
-        exc_type, exc, tb = sys.exc_info()
-        log_task_failed(task, exc_type, exc, tb, domain)
-        # Generic exception for user
-        safe_exc = Exception("An internal error occured.")
-        task.set_failed(safe_exc)
-        send_task_notification(task)
-    else:
-        task.set_completed(result)
-        log_task_completed(task, domain)
-        send_task_notification(task)
-        return result
-    return None
-
-
-async def _aexecute_task(task):
-    # Store the task id in the context for `Task.current()`.
-    current_task.set(task)
-    await sync_to_async(task.set_running)()
-    domain = get_domain()
-    try:
-        coroutine = get_task_function(task, ensure_coroutine=True)
-        result = await coroutine
-    except PulpException:
-        exc_type, exc, _ = sys.exc_info()
-        log_task_failed(task, exc_type, exc, None, domain)  # Leave no traceback in logs
-        await sync_to_async(task.set_failed)(exc)
-        send_task_notification(task)
-    except Exception:
-        exc_type, exc, tb = sys.exc_info()
-        log_task_failed(task, exc_type, exc, tb, domain)
-        # Generic exception for user
-        safe_exc = Exception("An internal error occured.")
-        await sync_to_async(task.set_failed)(safe_exc)
-        send_task_notification(task)
-    else:
-        await sync_to_async(task.set_completed)(result)
-        send_task_notification(task)
-        log_task_completed(task, domain)
-        return result
-    return None
-=======
 async def _aexecute_task(task):
     async with awith_task_context(task):
         await sync_to_async(task.set_running)()
@@ -158,10 +108,17 @@
         try:
             task_coroutine_fn = await aget_task_function(task)
             result = await task_coroutine_fn()
+        except PulpException:
+            exc_type, exc, _ = sys.exc_info()
+            log_task_failed(task, exc_type, exc, None, domain)  # Leave no traceback in logs
+            await sync_to_async(task.set_failed)(exc)
+            send_task_notification(task)
         except Exception:
             exc_type, exc, tb = sys.exc_info()
-            await sync_to_async(task.set_failed)(exc, tb)
             log_task_failed(task, exc_type, exc, tb, domain)
+            # Generic exception for user
+            safe_exc = Exception("An internal error occured.")
+            await sync_to_async(task.set_failed)(safe_exc)
             send_task_notification(task)
         else:
             await sync_to_async(task.set_completed)(result)
@@ -169,7 +126,6 @@
             log_task_completed(task, domain)
             return result
         return None
->>>>>>> 960ce23e
 
 
 def log_task_start(task, domain):
@@ -265,35 +221,6 @@
     is_coroutine_fn = asyncio.iscoroutinefunction(func)
     return func_with_args, is_coroutine_fn
 
-<<<<<<< HEAD
-    if immediate and not is_coroutine_fn:
-        raise NonAsyncImmediateTaskError()
-
-    if ensure_coroutine:
-        if not is_coroutine_fn:
-            return sync_to_async(func)(*args, **kwargs)
-        coro = func(*args, **kwargs)
-        if immediate:
-            coro = asyncio.wait_for(coro, timeout=IMMEDIATE_TIMEOUT)
-        return coro
-    else:  # ensure normal function
-        if not is_coroutine_fn:
-            return lambda: func(*args, **kwargs)
-
-        async def task_wrapper():  # asyncio.wait_for + async_to_sync requires wrapping
-            coro = func(*args, **kwargs)
-            if immediate:
-                coro = asyncio.wait_for(coro, timeout=IMMEDIATE_TIMEOUT)
-            try:
-                return await coro
-            except asyncio.TimeoutError:
-                msg_template = "Immediate task %s timed out after %s seconds."
-                error_msg = msg_template % (task.pk, IMMEDIATE_TIMEOUT)
-                _logger.info(error_msg)
-                raise ImmediateTaskTimeoutError(task_pk=task.pk, timeout_seconds=IMMEDIATE_TIMEOUT)
-
-        return async_to_sync(task_wrapper)
-=======
 
 def _add_timeout_to(coro_fn, task_pk):
 
@@ -307,7 +234,6 @@
             raise RuntimeError(error_msg)
 
     return _wrapper
->>>>>>> 960ce23e
 
 
 def dispatch(

--- conflicted
+++ resolved
@@ -858,11 +858,7 @@
 @pytest.mark.parallel
 def test_repo_versions_protected_from_cleanup(
     file_bindings,
-<<<<<<< HEAD
-    file_9_contents,
-=======
     file_content_unit_with_name_factory,
->>>>>>> 25d5ce57
     file_repository_factory,
     file_distribution_factory,
     gen_object_with_cleanup,
@@ -886,10 +882,6 @@
         return repo
 
     # Setup
-<<<<<<< HEAD
-    contents = list(file_9_contents.values())
-=======
->>>>>>> 25d5ce57
     repo = file_repository_factory(retain_repo_versions=1)
 
     # Publish and distribute version 0
@@ -899,11 +891,7 @@
     file_distribution_factory(publication=publication.pulp_href)
 
     # Version 0 is protected since it's distributed
-<<<<<<< HEAD
-    repo = _modify_and_validate(repo, contents[0], "1", 2)
-=======
     repo = _modify_and_validate(repo, "1", 2)
->>>>>>> 25d5ce57
 
     # Create a new publication and distribution which protects version 1 from deletion
     file_distribution_factory(repository=repo.pulp_href)
@@ -913,43 +901,6 @@
     file_distribution_factory(publication=publication.pulp_href)
 
     # Create version 2 and there should be 3 versions now (2 protected)
-<<<<<<< HEAD
-    repo = _modify_and_validate(repo, contents[1], "2", 3)
-
-    # Version 2 will be removed since we're creating version 3 and it's not protected
-    repo = _modify_and_validate(repo, contents[2], "3", 3)
-
-    # Publish version 3 as a snapshot
-    gen_object_with_cleanup(
-        file_bindings.PublicationsFileApi,
-        {"repository_version": repo.latest_version_href, "snapshot": True},
-    )
-
-    # Version 3 is not protected since there is no snapshot distribution to distribute it
-    repo = _modify_and_validate(repo, contents[3], "4", 3)
-
-    # Publish version 4 as a snapshot and ditribute it
-    gen_object_with_cleanup(
-        file_bindings.PublicationsFileApi,
-        {"repository_version": repo.latest_version_href, "snapshot": True},
-    )
-    file_distribution_factory(repository=repo.pulp_href, snapshot=True)
-
-    # Version 4 is protected since it's ditributed by the snapshot distribution
-    repo = _modify_and_validate(repo, contents[4], "5", 4)
-
-    # Publish version 5 as a snapshot (it's already distributed)
-    gen_object_with_cleanup(
-        file_bindings.PublicationsFileApi,
-        {"repository_version": repo.latest_version_href, "snapshot": True},
-    )
-
-    # Version 5 is protected since it's ditributed by the snapshot distribution
-    repo = _modify_and_validate(repo, contents[5], "6", 5)
-
-    # Version 6 will be removed since it's not protected and we're creating version 7
-    _modify_and_validate(repo, contents[6], "7", 5)
-=======
     repo = _modify_and_validate(repo, "2", 3)
 
     # Version 2 will be removed since we're creating version 3 and it's not protected
@@ -976,7 +927,6 @@
 
     # Version 5 will be removed since it's not protected and we're creating version 6
     _modify_and_validate(repo, "6", 5)
->>>>>>> 25d5ce57
 
 
 @pytest.mark.parallel

"""
Repository related Django models.
"""

from contextlib import suppress
from gettext import gettext as _
from os import path
from collections import defaultdict
import logging

import django
from asyncio_throttle import Throttler
from django.conf import settings
from django.contrib.postgres.fields import HStoreField
from django.core.validators import MinValueValidator
from django.db import models, transaction
from django.db.models import F, Func, Q, Value
from django_lifecycle import AFTER_UPDATE, BEFORE_DELETE, hook
from rest_framework.exceptions import APIException

from pulpcore.app.util import (
    batch_qs,
    get_prn,
    get_view_name_for_model,
    get_domain_pk,
    cache_key,
    reverse,
)
from pulpcore.constants import ALL_KNOWN_CONTENT_CHECKSUMS, PROTECTED_REPO_VERSION_MESSAGE
from pulpcore.download.factory import DownloaderFactory
from pulpcore.exceptions import ResourceImmutableError

from pulpcore.cache import Cache

from .base import MasterModel, BaseModel
from .content import Artifact, Content, ContentArtifact, RemoteArtifact
from .fields import EncryptedTextField
from .task import CreatedResource, Task


_logger = logging.getLogger(__name__)


class Repository(MasterModel):
    """
    Collection of content.

    Fields:

        name (models.TextField): The repository name.
        pulp_labels (HStoreField): Dictionary of string values.
        description (models.TextField): An optional description.
        next_version (models.PositiveIntegerField): A record of the next version number to be
            created.
        retain_repo_versions (models.PositiveIntegerField): Number of repo versions to keep
        user_hidden (models.BooleanField): Whether to expose this repo to users via the API

    Relations:

        content (models.ManyToManyField): Associated content.
        remote (models.ForeignKeyField): Associated remote
        pulp_domain (models.ForeignKeyField): The domain the Repository is a part of.
    """

    TYPE = "repository"
    CONTENT_TYPES = []
    REMOTE_TYPES = []

    name = models.TextField(db_index=True)
    pulp_labels = HStoreField(default=dict)
    description = models.TextField(null=True)
    next_version = models.PositiveIntegerField(default=0)
    retain_repo_versions = models.PositiveIntegerField(default=None, null=True)
    user_hidden = models.BooleanField(default=False)
    content = models.ManyToManyField(
        "Content", through="RepositoryContent", related_name="repositories"
    )
    remote = models.ForeignKey("Remote", null=True, on_delete=models.SET_NULL)
    pulp_domain = models.ForeignKey("Domain", default=get_domain_pk, on_delete=models.PROTECT)

    class Meta:
        unique_together = ("name", "pulp_domain")
        verbose_name_plural = "repositories"

    @property
    def disk_size(self):
        """Returns the approximate size on disk for all artifacts stored across all versions."""
        all_content = (
            RepositoryContent.objects.filter(repository=self)
            .distinct("content")
            .values_list("content")
        )
        return (
            Artifact.objects.filter(content__in=all_content)
            .distinct()
            .aggregate(size=models.Sum("size", default=0))["size"]
        )

    @property
    def on_demand_size(self):
        """Returns the approximate size of all on-demand artifacts stored across all versions."""
        all_content = (
            RepositoryContent.objects.filter(repository=self)
            .distinct("content")
            .values_list("content")
        )
        on_demand_ca = ContentArtifact.objects.filter(content__in=all_content, artifact=None)
        # Aggregate does not work with distinct("fields") so sum must be done manually
        ras = RemoteArtifact.objects.filter(
            content_artifact__in=on_demand_ca, size__isnull=False
        ).distinct("content_artifact")
        return sum(ras.values_list("size", flat=True))

    def on_new_version(self, version):
        """Called after a new repository version has been created.

        Subclasses are expected to override this to do useful things.

        Args:
            version: The new repository version.
        """
        pass

    def save(self, *args, **kwargs):
        """
        Saves Repository model and creates an initial repository version.

        Args:
            args (list): list of positional arguments for Model.save()
            kwargs (dict): dictionary of keyword arguments to pass to Model.save()
        """
        with transaction.atomic():
            adding = self._state.adding
            super().save(*args, **kwargs)
            if adding:
                self.create_initial_version()

                # lock the repository if it was created from within a running task
                task_id = Task.current_id()
                if task_id is None:
                    return

                repository_prn = Value(get_prn(instance=self))
                update_func = Func(
                    F("reserved_resources_record"), repository_prn, function="ARRAY_APPEND"
                )
                updated = Task.objects.filter(pk=task_id).update(
                    reserved_resources_record=update_func
                )
                if not updated:
                    raise RuntimeError(f"The repository '{self.name}' could not be locked")

    def create_initial_version(self):
        """
        Create an initial repository version (version 0).

        This method can be overriden by plugins if they require custom logic.
        """
        version = RepositoryVersion(repository=self, number=self.next_version, complete=True)
        self.next_version += 1
        self.save()
        version.save()

    def new_version(self, base_version=None):
        """
        Create a new RepositoryVersion for this Repository

        Creation of a RepositoryVersion should be done in a RQ Job.

        Args:
            repository (pulpcore.app.models.Repository): to create a new version of
            base_version (pulpcore.app.models.RepositoryVersion): an optional repository version
                whose content will be used as the set of content for the new version

        Returns:
            pulpcore.app.models.RepositoryVersion: The Created RepositoryVersion
        """
        with transaction.atomic():
            latest_version = self.versions.latest()
            if not latest_version.complete:
                latest_version.delete()

            version = RepositoryVersion(
                repository=self, number=int(self.next_version), base_version=base_version
            )
            version.save()

            if base_version:
                # first remove the content that isn't in the base version
                version.remove_content(version.content.exclude(pk__in=base_version.content))
                # now add any content that's in the base_version but not in version
                version.add_content(base_version.content.exclude(pk__in=version.content))

            if Task.current() and not self.user_hidden:
                resource = CreatedResource(content_object=version)
                resource.save()

            self.invalidate_cache()

            return version

    def initialize_new_version(self, new_version):
        """
        Initialize the new RepositoryVersion with plugin-provided code.

        This method should be overridden by plugin writers for an opportunity for plugin input. This
        method is intended to be called with the incomplete
        [pulpcore.app.models.RepositoryVersion][] to validate or modify the content.

        This method does not adjust the value of complete, or save the `RepositoryVersion` itself.
        Its intent is to allow the plugin writer an opportunity for plugin input before any other
        actions performed on the new `RepositoryVersion`.

        Args:
            new_version (pulpcore.app.models.RepositoryVersion): The incomplete RepositoryVersion to
                finalize.

        """
        pass

    def finalize_new_version(self, new_version):
        """
        Finalize the incomplete RepositoryVersion with plugin-provided code.

        This method should be overridden by plugin writers for an opportunity for plugin input. This
        method is intended to be called with the incomplete
        [pulpcore.app.models.RepositoryVersion][] to validate or modify the content.

        This method does not adjust the value of complete, or save the `RepositoryVersion` itself.
        Its intent is to allow the plugin writer an opportunity for plugin input before pulpcore
        marks the `RepositoryVersion` as complete.

        Args:
            new_version (pulpcore.app.models.RepositoryVersion): The incomplete RepositoryVersion to
                finalize.

        Returns:

        """
        pass

    def latest_version(self):
        """
        Get the latest RepositoryVersion on a repository

        Args:
            repository (pulpcore.app.models.Repository): to get the latest version of

        Returns:
            pulpcore.app.models.RepositoryVersion: The latest RepositoryVersion

        """
        with suppress(RepositoryVersion.DoesNotExist):
            model = self.versions.complete().latest()
            return model

    async def alatest_version(self):
        """
        Get the latest RepositoryVersion on a repository asynchronously

        Args:
            repository (pulpcore.app.models.Repository): to get the latest version of

        Returns:
            pulpcore.app.models.RepositoryVersion: The latest RepositoryVersion

        """
        with suppress(RepositoryVersion.DoesNotExist):
            model = await self.versions.complete().alatest()
            return model

    def natural_key(self):
        """
        Get the model's natural key.

        :return: The model's natural key.
        :rtype: tuple
        """
        return (self.name,)

    @staticmethod
    def on_demand_artifacts_for_version(version):
        """
        Returns the remote artifacts of on-demand content for a repository version.

        Provides a method that plugins can override since RepositoryVersions aren't typed.
        Note: this only returns remote artifacts that have a non-null size.

        Args:
            version (pulpcore.app.models.RepositoryVersion): to get the remote artifacts for.
        Returns:
            django.db.models.QuerySet: The remote artifacts that are contained within this version.
        """
        on_demand_ca = ContentArtifact.objects.filter(content__in=version.content, artifact=None)
        return RemoteArtifact.objects.filter(content_artifact__in=on_demand_ca, size__isnull=False)

    @staticmethod
    def artifacts_for_version(version):
        """
        Return the artifacts for a repository version.

        Provides a method that plugins can override since RepositoryVersions aren't typed.

        Args:
            version (pulpcore.app.models.RepositoryVersion): to get the artifacts for

        Returns:
            django.db.models.QuerySet: The artifacts that are contained within this version.
        """
        return Artifact.objects.filter(content__pk__in=version.content)

    def protected_versions(self):
        """
        Return repository versions that are protected.

        A protected version is one that is being served by a distro directly or via publication.

        Returns:
            django.db.models.QuerySet: Repo versions which are protected.
        """
        from .publication import Distribution, Publication

        # find all repo versions set on a distribution
        qs = self.versions.filter(pk__in=Distribution.objects.values_list("repository_version_id"))

        # find all repo versions with publications set on a distribution
        qs |= self.versions.filter(
            publication__pk__in=Distribution.objects.values_list("publication_id")
        )

<<<<<<< HEAD
        # If the repository has a snapshot distribution, protect versions with snapshot publications
        if Distribution.objects.filter(repository=self.pk, snapshot=True).exists():
            qs |= self.versions.filter(
                publication__pk__in=Publication.objects.filter(snapshot=True).values_list("pulp_id")
            )

        if distro := Distribution.objects.filter(repository=self.pk, snapshot=False).first():
=======
        # If the repository has a checkpoint distribution, protect versions with checkpoint publications
        if Distribution.objects.filter(repository=self.pk, checkpoint=True).exists():
            qs |= self.versions.filter(
                publication__pk__in=Publication.objects.filter(checkpoint=True).values_list(
                    "pulp_id"
                )
            )

        if distro := Distribution.objects.filter(repository=self.pk, checkpoint=False).first():
>>>>>>> 25d5ce57
            if distro.detail_model().SERVE_FROM_PUBLICATION:
                # if the distro serves publications, protect the latest published repo version
                version = self.versions.filter(
                    pk__in=Publication.objects.filter(complete=True, snapshot=False).values_list(
                        "repository_version_id"
                    )
                ).last()
            else:
                # if the distro does not serve publications, use the latest repo version
                version = self.latest_version()

            if version:
                qs |= self.versions.filter(pk=version.pk)

        return qs.distinct()

    @hook(AFTER_UPDATE, when="retain_repo_versions", has_changed=True)
    def _cleanup_old_versions_hook(self):
        # Do not attempt to clean up anything, while there is a transaction involving repo versions
        # still in flight.
        transaction.on_commit(self.cleanup_old_versions)

    def cleanup_old_versions(self):
        """Cleanup old repository versions based on retain_repo_versions."""
        # I am still curious how, but it was reported that this state can happen in day to day
        # operations but its easy to reproduce manually in the pulpcore shell:
        # https://github.com/pulp/pulpcore/issues/2268
        if self.versions.filter(complete=False).exists():
            raise RuntimeError(
                _("Attempt to cleanup old versions, while a new version is in flight.")
            )
        if self.retain_repo_versions:
            # Consider only completed versions that aren't protected for cleanup
            versions = self.versions.complete().exclude(pk__in=self.protected_versions())
            for version in versions.order_by("-number")[self.retain_repo_versions :]:
                _logger.info(
                    "Deleting repository version {} due to version retention limit.".format(version)
                )
                version.delete()

    def delete(self, **kwargs):
        """
        Delete the repository.

        Args:
            **kwargs (dict): Delete options.
        """
        from .publication import Publication, PublishedArtifact  # circular import avoidance

        # The purpose is to avoid the memory spike caused by the deletion of an object at
        # the apex of a large tree of cascading deletes. As per the Django documentation [0],
        # cascading deletes are handled by Django and require objects to be loaded into
        # memory. If the tree of objects is sufficiently large, this can result in a fatal
        # memory spike.
        #
        # Therefore, we manually delete the objects which we know we have many thousands of
        # first, to make the cascade delete managable.
        #
        # [0] https://docs.djangoproject.com/en/4.2/ref/models/querysets/#delete
        with transaction.atomic():
            repo_versions = RepositoryVersion.objects.filter(repository=self)
            repo_contents = RepositoryContent.objects.filter(repository=self)
            publications = Publication.objects.filter(
                repository_version__in=repo_versions.values_list("pk", flat=True)
            )
            published_artifacts = PublishedArtifact.objects.filter(
                publication__in=publications.values_list("pk", flat=True)
            )

            # PublishedArtifact and RepositoryContent are the two most numerous object types
            # PublishedMetadata would be trickier to delete because it's a Content subclass
            # that is ignored by orphan cleanup, so to delete those in this way would require
            # manual intervention
            published_artifacts._raw_delete(published_artifacts.db)
            repo_contents._raw_delete(repo_contents.db)

            # Anything not deleted manually above will be caught up in Django cascade. Deleting
            # those ojects manually should keep this operation from being too brutal.
            return super().delete(**kwargs)

    @hook(BEFORE_DELETE)
    def invalidate_cache(self, everything=False):
        """Invalidates the cache if repository is present."""
        if settings.CACHE_ENABLED:
            distributions = self.distributions.all()
            if everything:
                from .publication import Distribution, Publication

                versions = self.versions.all()
                pubs = Publication.objects.filter(repository_version__in=versions, complete=True)
                distributions |= Distribution.objects.filter(publication__in=pubs)
                distributions |= Distribution.objects.filter(repository_version__in=versions)
            if distributions.exists():
                base_paths = distributions.values_list("base_path", flat=True)
                if base_paths:
                    Cache().delete(base_key=cache_key(base_paths))
                # Could do preloading here for immediate artifacts with artifacts_for_version


class Remote(MasterModel):
    """
    A remote source for content.

    This is meant to be subclassed by plugin authors as an opportunity to provide plugin-specific
    persistent data attributes for a plugin remote subclass.

    This object is a Django model that inherits from [pulpcore.app.models.Remote][] which
    provides the platform persistent attributes for a remote object. Plugin authors can add
    additional persistent remote data by subclassing this object and adding Django fields. We
    defer to the Django docs on extending this model definition with additional fields.

    Validation of the remote is done at the API level by a plugin defined subclass of
    [pulpcore.plugin.serializers.repository.RemoteSerializer][].

    Fields:

        name (models.TextField): The remote name.
        pulp_labels (HStoreField): Dictionary of string values.
        url (models.TextField): The URL of an external content source.
        ca_cert (models.TextField): A PEM encoded CA certificate used to validate the
            server certificate presented by the external source.
        client_cert (models.TextField): A PEM encoded client certificate used
            for authentication.
        client_key (models.TextField): A PEM encoded private key used for authentication.
        tls_validation (models.BooleanField): If True, TLS peer validation must be performed.
        proxy_url (models.TextField): The optional proxy URL.
            Format: scheme://host:port
        proxy_username (models.TextField): The optional username to authenticate with the proxy.
        proxy_password (models.TextField): The optional password to authenticate with the proxy.
        username (models.TextField): The username to be used for authentication when syncing.
        password (models.TextField): The password to be used for authentication when syncing.
        download_concurrency (models.PositiveIntegerField): Total number of
            simultaneous connections allowed to any remote during a sync.
        policy (models.TextField): The policy to use when downloading content.
        total_timeout (models.FloatField): Value for aiohttp.ClientTimeout.total on connections
        connect_timeout (models.FloatField): Value for aiohttp.ClientTimeout.connect
        sock_connect_timeout (models.FloatField): Value for aiohttp.ClientTimeout.sock_connect
        sock_read_timeout (models.FloatField): Value for aiohttp.ClientTimeout.sock_read
        headers (models.JSONField): Headers set on the aiohttp.ClientSession
        rate_limit (models.IntegerField): Limits requests per second for each concurrent downloader

    Relations:

        pulp_domain (models.ForeignKey): The domain the Remote is a part of.
    """

    TYPE = "remote"

    # Constants for the ChoiceField 'policy'
    IMMEDIATE = "immediate"
    ON_DEMAND = "on_demand"
    STREAMED = "streamed"

    DEFAULT_DOWNLOAD_CONCURRENCY = 10
    DEFAULT_MAX_RETRIES = 3

    POLICY_CHOICES = (
        (IMMEDIATE, "When syncing, download all metadata and content now."),
        (
            ON_DEMAND,
            "When syncing, download metadata, but do not download content now. Instead, "
            "download content as clients request it, and save it in Pulp to be served for "
            "future client requests.",
        ),
        (
            STREAMED,
            "When syncing, download metadata, but do not download content now. Instead,"
            "download content as clients request it, but never save it in Pulp. This causes "
            "future requests for that same content to have to be downloaded again.",
        ),
    )

    name = models.TextField(db_index=True)
    pulp_labels = HStoreField(default=dict)

    url = models.TextField()

    ca_cert = models.TextField(null=True)
    client_cert = models.TextField(null=True)
    client_key = EncryptedTextField(null=True)
    tls_validation = models.BooleanField(default=True)

    username = EncryptedTextField(null=True)
    password = EncryptedTextField(null=True)

    proxy_url = models.TextField(null=True)
    proxy_username = EncryptedTextField(null=True)
    proxy_password = EncryptedTextField(null=True)

    download_concurrency = models.PositiveIntegerField(
        null=True, validators=[MinValueValidator(1, "Download concurrency must be at least 1")]
    )
    max_retries = models.PositiveIntegerField(null=True)
    policy = models.TextField(choices=POLICY_CHOICES, default=IMMEDIATE)

    total_timeout = models.FloatField(
        null=True, validators=[MinValueValidator(0.0, "Timeout must be >= 0")]
    )
    connect_timeout = models.FloatField(
        null=True, validators=[MinValueValidator(0.0, "Timeout must be >= 0")]
    )
    sock_connect_timeout = models.FloatField(
        null=True, validators=[MinValueValidator(0.0, "Timeout must be >= 0")]
    )
    sock_read_timeout = models.FloatField(
        null=True, validators=[MinValueValidator(0.0, "Timeout must be >= 0")]
    )
    headers = models.JSONField(blank=True, null=True)
    rate_limit = models.IntegerField(null=True)

    pulp_domain = models.ForeignKey("Domain", default=get_domain_pk, on_delete=models.PROTECT)

    @property
    def download_factory(self):
        """
        Return the DownloaderFactory which can be used to generate asyncio capable downloaders.

        Upon first access, the DownloaderFactory is instantiated and saved internally.

        Plugin writers are expected to override when additional configuration of the
        DownloaderFactory is needed.

        Returns:
            DownloadFactory: The instantiated DownloaderFactory to be used by
                get_downloader().
        """
        try:
            return self._download_factory
        except AttributeError:
            self._download_factory = DownloaderFactory(self)
            return self._download_factory

    @property
    def download_throttler(self):
        """
        Return the Throttler which can be used to rate limit downloaders.

        Upon first access, the Throttler is instantiated and saved internally.
        Plugin writers are expected to override when additional configuration of the
        DownloaderFactory is needed.

        Returns:
            Throttler: The instantiated Throttler to be used by get_downloader()

        """
        try:
            return self._download_throttler
        except AttributeError:
            if self.rate_limit:
                self._download_throttler = Throttler(rate_limit=self.rate_limit)
                return self._download_throttler

    def get_downloader(self, remote_artifact=None, url=None, download_factory=None, **kwargs):
        """
        Get a downloader from either a RemoteArtifact or URL that is configured with this Remote.

        This method accepts either `remote_artifact` or `url` but not both. At least one is
        required. If neither or both are passed a ValueError is raised.

        Plugin writers are expected to override when additional configuration is needed or when
        another class of download is required.

        Args:
            remote_artifact (pulpcore.app.models.RemoteArtifact) The RemoteArtifact to
                download.
            url (str): The URL to download.
            download_factory (pulpcore.plugin.download.DownloadFactory) The download
                factory to be used.
            kwargs (dict): This accepts the parameters of
                [pulpcore.plugin.download.BaseDownloader][].

        Raises:
            ValueError: If neither remote_artifact and url are passed, or if both are passed.

        Returns:
            subclass of [pulpcore.plugin.download.BaseDownloader][]: A downloader that
            is configured with the remote settings.
        """
        if remote_artifact and url:
            raise ValueError(_("get_downloader() cannot accept both 'remote_artifact' and 'url'."))
        if remote_artifact is None and url is None:
            raise ValueError(_("get_downloader() requires either 'remote_artifact' and 'url'."))
        if remote_artifact:
            url = remote_artifact.url
            expected_digests = {}
            for digest_name in ALL_KNOWN_CONTENT_CHECKSUMS:
                digest_value = getattr(remote_artifact, digest_name)
                if digest_value:
                    expected_digests[digest_name] = digest_value
            if expected_digests:
                kwargs["expected_digests"] = expected_digests
            if remote_artifact.size:
                kwargs["expected_size"] = remote_artifact.size
        if download_factory is None:
            download_factory = self.download_factory
        return download_factory.build(url, **kwargs)

    def get_remote_artifact_url(self, relative_path=None, request=None):
        """
        Get the full URL for a RemoteArtifact from relative path and request.

        This method returns the URL for a RemoteArtifact by concatenating the Remote's url and the
        relative path. Plugin writers are expected to override this method when a more complex
        algorithm is needed to determine the full URL.

        Args:
            relative_path (str): The relative path of a RemoteArtifact
            request (aiohttp.web.Request): The request object for this relative path

        Raises:
            ValueError: If relative_path starts with a '/'.

        Returns:
            str: A URL for a RemoteArtifact available at the Remote.
        """
        if path.isabs(relative_path):
            raise ValueError(_("Relative path can't start with '/'. {0}").format(relative_path))
        return path.join(self.url, relative_path)

    def get_remote_artifact_content_type(self, relative_path=None):
        """
        Get the type of content that should be available at the relative path.

        Plugin writers are expected to implement this method. This method can return None if the
        relative path is for metadata that should only be streamed from the remote and not saved.

        Args:
            relative_path (str): The relative path of a RemoteArtifact

        Returns:
            Optional[Class]: The optional Class of the content type that should be available at the
                relative path.
        """
        raise NotImplementedError()

    @hook(BEFORE_DELETE)
    def invalidate_cache(self):
        """Invalidates the cache if remote is present."""
        if settings.CACHE_ENABLED:
            base_paths = self.distribution_set.values_list("base_path", flat=True)
            if base_paths:
                Cache().delete(base_key=cache_key(base_paths))

    class Meta:
        default_related_name = "remotes"
        unique_together = ("name", "pulp_domain")


class RepositoryContent(BaseModel):
    """
    Association between a repository and its contained content.

    Fields:

        created (models.DatetimeField): When the association was created.

    Relations:

        content (models.ForeignKey): The associated content.
        repository (models.ForeignKey): The associated repository.
        version_added (models.ForeignKey): The RepositoryVersion which added the referenced
            Content.
        version_removed (models.ForeignKey): The RepositoryVersion which removed the referenced
            Content.
    """

    # Content can only be removed once it's no longer referenced by any repository
    content = models.ForeignKey(
        "Content", on_delete=models.PROTECT, related_name="version_memberships"
    )
    repository = models.ForeignKey(Repository, on_delete=models.CASCADE)
    # version_added and version_removed need to be properly handled in _squash before the version
    # can be deleted
    version_added = models.ForeignKey(
        "RepositoryVersion", related_name="added_memberships", on_delete=models.RESTRICT
    )
    version_removed = models.ForeignKey(
        "RepositoryVersion",
        null=True,
        related_name="removed_memberships",
        on_delete=models.RESTRICT,
    )

    class Meta:
        unique_together = (
            ("repository", "content", "version_added"),
            ("repository", "content", "version_removed"),
        )


class RepositoryVersionQuerySet(models.QuerySet):
    """A queryset that provides repository version filtering methods."""

    def complete(self):
        return self.filter(complete=True)

    def with_content(self, content):
        """
        Filters repository versions that contain the provided content units.

        Args:
            content (django.db.models.QuerySet): query of content

        Returns:
            django.db.models.QuerySet: Repository versions which contains content.
        """
        query = models.Q(pk__in=[])
        repo_content = RepositoryContent.objects.filter(content__pk__in=content)

        for rc in repo_content.iterator():
            filter = models.Q(
                repository__pk=rc.repository.pk,
                number__gte=rc.version_added.number,
            )
            if rc.version_removed:
                filter &= models.Q(number__lt=rc.version_removed.number)

            query |= filter

        return self.filter(query)


class RepositoryVersion(BaseModel):
    """
    A version of a repository's content set.

    Plugin Writers are strongly encouraged to use RepositoryVersion as a context manager to provide
    transactional safety, working directory set up, plugin finalization, and cleaning up the
    database on failures.

    Examples::

        with repository.new_version(repository) as new_version:
            new_version.add_content(content_q)
            new_version.remove_content(content_q)

    Fields:

        number (models.PositiveIntegerField): A positive integer that uniquely identifies a version
            of a specific repository. Each new version for a repo should have this field set to
            1 + the most recent version.
        complete (models.BooleanField): If true, the RepositoryVersion is visible. This field is set
            to true when the task that creates the RepositoryVersion is complete.

    Relations:

        repository (models.ForeignKey): The associated repository.
        base_version (models.ForeignKey): The repository version this was created from.
    """

    objects = RepositoryVersionQuerySet.as_manager()

    repository = models.ForeignKey(Repository, on_delete=models.CASCADE)
    number = models.PositiveIntegerField(db_index=True)
    complete = models.BooleanField(db_index=True, default=False)
    base_version = models.ForeignKey("RepositoryVersion", null=True, on_delete=models.SET_NULL)
    info = models.JSONField(default=dict)

    class Meta:
        default_related_name = "versions"
        unique_together = ("repository", "number")
        get_latest_by = "number"
        ordering = ("number",)

    def _content_relationships(self):
        """
        Returns a set of repository_content for a repository version

        Returns:
            django.db.models.QuerySet: The repository_content that is contained within this version.
        """
        return RepositoryContent.objects.filter(
            repository_id=self.repository_id, version_added__number__lte=self.number
        ).exclude(version_removed__number__lte=self.number)

    def get_content(self, content_qs=None):
        """
        Returns a set of content for a repository version

        Args:
            content_qs (django.db.models.QuerySet): The queryset for Content that will be
                restricted further to the content present in this repository version. If not given,
                ``Content.objects.all()`` is used (to return over all content types present in the
                repository version).

        Returns:
            django.db.models.QuerySet: The content that is contained within this version.

        Examples:
            >>> repository_version = ...
            >>>
            >>> # Return a queryset of File objects in the repository
            >>> repository_version.get_content(content_qs=File.objects)):
        """

        if content_qs is None:
            content_qs = Content.objects

        return content_qs.filter(pk__in=self._content_relationships().values_list("content_id"))

    @property
    def content(self):
        """
        Returns a set of content for a repository version

        Returns:
            django.db.models.QuerySet: The content that is contained within this version.

        Examples:
            >>> repository_version = ...
            >>>
            >>> for content in repository_version.content:
            >>>     content = content.cast()  # optional downcast.
            >>>     ...
            >>>
            >>> for content in FileContent.objects.filter(pk__in=repository_version.content):
            >>>     ...
            >>>
        """

        return self.get_content()

    def content_batch_qs(self, content_qs=None, order_by_params=("pk",), batch_size=1000):
        """
        Generate content batches to efficiently iterate over all content.

        Generates query sets that span the `content_qs` content of the repository
        version. Each yielded query set evaluates to at most `batch_size` content records.
        This is useful to limit the memory footprint when iterating over all content of
        a repository version.

        .. note::

            * This generator is not safe against changes (i.e. add/remove content) during
              the iteration!

            * As the method uses slices internally, the queryset must be ordered to yield
              stable results. By default, it is ordered by primary key.

        Args:
            content_qs (django.db.models.QuerySet) The queryset for Content that will be
                restricted further to the content present in this repository version. If not given,
                ``Content.objects.all()`` is used (to iterate over all content present in the
                repository version). A plugin may want to use a specific subclass of
                [pulpcore.plugin.models.Content][] or use e.g. ``filter()`` to select
                a subset of the repository version's content.
            order_by_params (tuple of str): The parameters for the ``order_by`` clause
                for the content. The Default is ``("pk",)``. This needs to
                specify a stable order. For example, if you want to iterate by
                decreasing creation time stamps use ``("-pulp_created", "pk")`` to
                ensure that content records are still sorted by primary key even
                if their creation timestamp happens to be equal.
            batch_size (int): The maximum batch size.

        Yields:
            [django.db.models.QuerySet][]: A QuerySet representing a slice of the content.

        Example:
            The following code could be used to loop over all ``FileContent`` in
            ``repository_version``. It prefetches the related
            [pulpcore.plugin.models.ContentArtifact][] instances for every batch::

                repository_version = ...

                batch_generator = repository_version.content_batch_qs(
                    content_class=FileContent.objects.all()
                )
                for content_batch_qs in batch_generator:
                    content_batch_qs.prefetch_related("contentartifact_set")
                    for content in content_batch_qs:
                        ...

        """
        version_content_qs = self.get_content(content_qs).order_by(*order_by_params)
        yield from batch_qs(version_content_qs, batch_size=batch_size)

    @property
    def artifacts(self):
        """
        Returns a set of artifacts for a repository version.

        Returns:
            django.db.models.QuerySet: The artifacts that are contained within this version.
        """
        return self.repository.cast().artifacts_for_version(self)

    @property
    def on_demand_artifacts(self):
        return self.repository.cast().on_demand_artifacts_for_version(self)

    @property
    def disk_size(self):
        """Returns the size on disk of all the artifacts in this repository version."""
        return self.artifacts.distinct().aggregate(size=models.Sum("size", default=0))["size"]

    @property
    def on_demand_size(self):
        """Returns the size of on-demand artifacts in this repository version."""
        ras = self.on_demand_artifacts.distinct("content_artifact")
        return sum(ras.values_list("size", flat=True))

    def added(self, base_version=None):
        """
        Args:
            base_version (pulpcore.app.models.RepositoryVersion): an optional repository version

        Returns:
            QuerySet: The Content objects that were added by this version.
        """
        if not base_version:
            return Content.objects.filter(version_memberships__version_added=self)

        return Content.objects.filter(
            version_memberships__in=self._content_relationships()
        ).exclude(version_memberships__in=base_version._content_relationships())

    def removed(self, base_version=None):
        """
        Args:
            base_version (pulpcore.app.models.RepositoryVersion): an optional repository version

        Returns:
            QuerySet: The Content objects that were removed by this version.
        """
        if not base_version:
            return Content.objects.filter(version_memberships__version_removed=self)

        return Content.objects.filter(
            version_memberships__in=base_version._content_relationships()
        ).exclude(version_memberships__in=self._content_relationships())

    def contains(self, content):
        """
        Check whether a content exists in this repository version's set of content

        Returns:
            bool: True if the repository version contains the content, False otherwise
        """
        return self.content.filter(pk=content.pk).exists()

    def add_content(self, content):
        """
        Add a content unit to this version.

        Args:
           content (django.db.models.QuerySet): Set of Content to add

        Raise:
            pulpcore.exception.ResourceImmutableError: if add_content is called on a
                complete RepositoryVersion
        """

        if self.complete:
            raise ResourceImmutableError(self)

        assert (
            not Content.objects.filter(pk__in=content)
            .exclude(pulp_domain_id=get_domain_pk())
            .exists()
        )
        repo_content = []
        to_add = set(content.values_list("pk", flat=True)) - set(
            self.content.values_list("pk", flat=True)
        )

        # Normalize representation if content has already been removed in this version and
        # is re-added: Undo removal by setting version_removed to None.
        for removed in batch_qs(self.removed().order_by("pk").values_list("pk", flat=True)):
            to_readd = to_add.intersection(set(removed))
            if to_readd:
                RepositoryContent.objects.filter(
                    content__in=to_readd, repository=self.repository, version_removed=self
                ).update(version_removed=None)
                to_add = to_add - to_readd

        for content_pk in to_add:
            repo_content.append(
                RepositoryContent(
                    repository=self.repository, content_id=content_pk, version_added=self
                )
            )

        RepositoryContent.objects.bulk_create(repo_content)

    def remove_content(self, content):
        """
        Remove content from the repository.

        Args:
            content (django.db.models.QuerySet): Set of Content to remove

        Raise:
            pulpcore.exception.ResourceImmutableError: if remove_content is called on a
                complete RepositoryVersion
        """

        if self.complete:
            raise ResourceImmutableError(self)

        if not content or not content.count():
            return
        assert (
            not Content.objects.filter(pk__in=content)
            .exclude(pulp_domain_id=get_domain_pk())
            .exists()
        )

        # Normalize representation if content has already been added in this version.
        # Undo addition by deleting the RepositoryContent.
        RepositoryContent.objects.filter(
            repository=self.repository,
            content_id__in=content,
            version_added=self,
            version_removed=None,
        ).delete()

        q_set = RepositoryContent.objects.filter(
            repository=self.repository, content_id__in=content, version_removed=None
        )
        q_set.update(version_removed=self)

    def set_content(self, content):
        """
        Sets the repo version content by calling remove_content() then add_content().

        Args:
            content (django.db.models.QuerySet): Set of desired content

        Raise:
            pulpcore.exception.ResourceImmutableError: if set_content is called on a
                complete RepositoryVersion
        """
        self.remove_content(self.content.exclude(pk__in=content))
        self.add_content(content.exclude(pk__in=self.content))

    def next(self):
        """
        Returns:
            [pulpcore.app.models.RepositoryVersion][]: The next complete RepositoryVersion
            for the same repository.

        Raises:
            [RepositoryVersion.DoesNotExist][]: if there is not a RepositoryVersion for the same
                repository and with a higher "number".
        """
        try:
            return (
                self.repository.versions.complete()
                .filter(number__gt=self.number)
                .order_by("number")[0]
            )
        except IndexError:
            raise self.DoesNotExist

    def previous(self):
        """
        Returns:
            pulpcore.app.models.RepositoryVersion: The previous complete RepositoryVersion for the
                same repository.

        Raises:
            RepositoryVersion.DoesNotExist: if there is not a RepositoryVersion for the same
                repository and with a lower "number".
        """
        try:
            return (
                self.repository.versions.complete()
                .filter(number__lt=self.number)
                .order_by("-number")[0]
            )
        except IndexError:
            raise self.DoesNotExist

    def _squash(self, repo_relations, next_version):
        """
        Squash a complete repo version into the next version
        """
        # delete any relationships added in the version being deleted and removed in the next one.
        repo_relations.filter(version_added=self, version_removed=next_version).delete()

        # If the same content is deleted in version, but added back in next_version then:
        # - set version_removed field in relation to version_removed of the relation adding
        #   the content in next version because the content can be removed again after the
        #   next_version
        # - and remove relation adding the content in next_version
        content_added = repo_relations.filter(version_added=next_version).values_list("content_id")

        content_removed_and_readded = repo_relations.filter(
            version_removed=self, content_id__in=content_added
        ).values_list("content_id")

        repo_contents_readded_in_next_version = repo_relations.filter(
            version_added=next_version, content_id__in=content_removed_and_readded
        )

        # Since the readded contents can be removed again by any subsequent version after the
        # next version. Get the mapping of readded contents and their versions removed to use
        # later. The version removed id will be None if a content is not removed.
        version_removed_id_content_id_map = defaultdict(list)
        for readded_repo_content in repo_contents_readded_in_next_version.iterator():
            version_removed_id_content_id_map[readded_repo_content.version_removed_id].append(
                readded_repo_content.content_id
            )

        repo_contents_readded_in_next_version.delete()

        # Update the version removed of the readded contents
        for version_removed_id, content_ids in version_removed_id_content_id_map.items():
            repo_relations.filter(version_removed=self, content_id__in=content_ids).update(
                version_removed_id=version_removed_id
            )

        # "squash" by moving other additions and removals forward to the next version
        repo_relations.filter(version_added=self).update(version_added=next_version)
        repo_relations.filter(version_removed=self).update(version_removed=next_version)

        # Update next version's counts as they have been modified
        next_version._compute_counts()

    @hook(BEFORE_DELETE)
    def check_protected(self):
        """Check if a repo version is protected before trying to delete it."""
        if self in self.repository.protected_versions():
            raise Exception(PROTECTED_REPO_VERSION_MESSAGE)

    def delete(self, **kwargs):
        """
        Deletes a RepositoryVersion

        If RepositoryVersion is complete and has a successor, squash RepositoryContent changes into
        the successor. If version is incomplete, delete and and clean up RepositoryContent,
        CreatedResource, and Repository objects.

        Deletion of a complete RepositoryVersion should be done in a task.
        """
        if self.complete:
            if self.repository.versions.complete().count() <= 1:
                raise APIException(_("Attempt to delete the last remaining version."))
            if settings.CACHE_ENABLED:
                base_paths = self.distribution_set.values_list("base_path", flat=True)
                if base_paths:
                    Cache().delete(base_key=base_paths)

            # Handle the manipulation of the repository version content and its final deletion in
            # the same transaction.
            with transaction.atomic():
                repo_relations = RepositoryContent.objects.filter(
                    repository=self.repository
                ).select_for_update()
                try:
                    next_version = self.next()
                    self._squash(repo_relations, next_version)

                except RepositoryVersion.DoesNotExist:
                    # version is the latest version so simply update repo contents
                    # and delete the version
                    repo_relations.filter(version_added=self).delete()
                    repo_relations.filter(version_removed=self).update(version_removed=None)

                if repo_relations.filter(Q(version_added=self) | Q(version_removed=self)).exists():
                    raise RuntimeError(
                        _("Some repo relations of this version were not translated.")
                    )
                super().delete(**kwargs)

        else:
            with transaction.atomic():
                RepositoryContent.objects.filter(version_added=self).delete()
                RepositoryContent.objects.filter(version_removed=self).update(version_removed=None)
                CreatedResource.objects.filter(object_id=self.pk).delete()
                super().delete(**kwargs)

    def _compute_counts(self):
        """
        Compute and save content unit counts by type.

        Count records are stored as [pulpcore.app.models.RepositoryVersionContentDetails][].
        This method deletes existing [pulpcore.app.models.RepositoryVersionContentDetails][]
        objects and makes new ones with each call.
        """
        with transaction.atomic():
            RepositoryVersionContentDetails.objects.filter(repository_version=self).delete()
            counts_list = []
            for value, name in RepositoryVersionContentDetails.COUNT_TYPE_CHOICES:
                if value == RepositoryVersionContentDetails.ADDED:
                    qs = self.added()
                elif value == RepositoryVersionContentDetails.PRESENT:
                    qs = self.content
                elif value == RepositoryVersionContentDetails.REMOVED:
                    qs = self.removed()
                annotated = qs.values("pulp_type").annotate(count=models.Count("pulp_type"))
                for item in annotated:
                    count_obj = RepositoryVersionContentDetails(
                        content_type=item["pulp_type"],
                        repository_version=self,
                        count=item["count"],
                        count_type=value,
                    )
                    counts_list.append(count_obj)
            RepositoryVersionContentDetails.objects.bulk_create(counts_list)

    def __enter__(self):
        """
        Create the repository version

        Returns:
            RepositoryVersion: self
        """
        if self.complete:
            raise RuntimeError(
                _("This Repository version is complete. It cannot be modified further.")
            )
        repository = self.repository.cast()
        repository.initialize_new_version(self)
        return self

    def __exit__(self, exc_type, exc_value, traceback):
        """
        Finalize and save the RepositoryVersion if no errors are raised, delete it if not
        """
        if exc_value:
            self.delete()
        else:
            try:
                repository = self.repository.cast()
                repository.finalize_new_version(self)
                no_change = not self.added() and not self.removed()
                if no_change:
                    self.delete()
                else:
                    content_types_seen = set(
                        self.content.values_list("pulp_type", flat=True).distinct()
                    )
                    content_types_supported = set(
                        ctype.get_pulp_type() for ctype in repository.CONTENT_TYPES
                    )

                    unsupported_types = content_types_seen - content_types_supported
                    if unsupported_types:
                        raise ValueError(
                            _("Saw unsupported content types {}").format(unsupported_types)
                        )

                    self.complete = True
                    self.repository.next_version = self.number + 1
                    with transaction.atomic():
                        self.repository.save()
                        self.save()
                        self._compute_counts()
                    self.repository.cleanup_old_versions()
                    repository.on_new_version(self)
            except Exception:
                self.delete()
                raise

    def __str__(self):
        return "<Repository: {}; Version: {}>".format(self.repository.name, self.number)


class RepositoryVersionContentDetails(models.Model):
    ADDED = "A"
    PRESENT = "P"
    REMOVED = "R"
    COUNT_TYPE_CHOICES = (
        (ADDED, "added"),
        (PRESENT, "present"),
        (REMOVED, "removed"),
    )

    count_type = models.TextField(choices=COUNT_TYPE_CHOICES)
    content_type = models.TextField()
    repository_version = models.ForeignKey(
        "RepositoryVersion", related_name="counts", on_delete=models.CASCADE
    )
    count = models.IntegerField()

    def get_content_href(self, request=None):
        """
        Generate URLs for the content types added, removed, or present in the RepositoryVersion.

        For each content type present in or removed from this RepositoryVersion, create the URL of
        the viewset of that variety of content along with a query parameter which filters it by
        presence in this RepositoryVersion summary.

        Args:
            obj (pulpcore.app.models.RepositoryVersion): The RepositoryVersion being serialized.
        Returns:
            dict: {<pulp_type>: <url>}
        """
        repository_model = Repository.get_model_for_pulp_type(
            self.repository_version.repository.pulp_type
        )
        ctypes = {c.get_pulp_type(): c for c in repository_model.CONTENT_TYPES}
        ctype_model = ctypes[self.content_type]
        ctype_view = get_view_name_for_model(ctype_model, "list")
        try:
            ctype_url = reverse(ctype_view, request=request)
        except django.urls.exceptions.NoReverseMatch:
            # We've hit a content type for which there is no viewset.
            # There's nothing we can do here, except to skip it.
            return

        repository_view = get_view_name_for_model(repository_model, "list")

        repository_url = reverse(repository_view, request=request)
        rv_href = (
            repository_url
            + str(self.repository_version.repository_id)
            + "/versions/{version}/".format(version=self.repository_version.number)
        )
        if self.count_type == self.ADDED:
            partial_url_str = "{base}?repository_version_added={rv_href}"
        elif self.count_type == self.PRESENT:
            partial_url_str = "{base}?repository_version={rv_href}"
        elif self.count_type == self.REMOVED:
            partial_url_str = "{base}?repository_version_removed={rv_href}"
        full_url = partial_url_str.format(base=ctype_url, rv_href=rv_href)
        return full_url

    content_href = property(get_content_href)<|MERGE_RESOLUTION|>--- conflicted
+++ resolved
@@ -328,15 +328,6 @@
             publication__pk__in=Distribution.objects.values_list("publication_id")
         )
 
-<<<<<<< HEAD
-        # If the repository has a snapshot distribution, protect versions with snapshot publications
-        if Distribution.objects.filter(repository=self.pk, snapshot=True).exists():
-            qs |= self.versions.filter(
-                publication__pk__in=Publication.objects.filter(snapshot=True).values_list("pulp_id")
-            )
-
-        if distro := Distribution.objects.filter(repository=self.pk, snapshot=False).first():
-=======
         # If the repository has a checkpoint distribution, protect versions with checkpoint publications
         if Distribution.objects.filter(repository=self.pk, checkpoint=True).exists():
             qs |= self.versions.filter(
@@ -346,11 +337,10 @@
             )
 
         if distro := Distribution.objects.filter(repository=self.pk, checkpoint=False).first():
->>>>>>> 25d5ce57
             if distro.detail_model().SERVE_FROM_PUBLICATION:
                 # if the distro serves publications, protect the latest published repo version
                 version = self.versions.filter(
-                    pk__in=Publication.objects.filter(complete=True, snapshot=False).values_list(
+                    pk__in=Publication.objects.filter(complete=True).values_list(
                         "repository_version_id"
                     )
                 ).last()

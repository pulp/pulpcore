import asyncio
import logging
from multidict import CIMultiDict
import os
import re
import socket
import struct
from gettext import gettext as _
from datetime import datetime, timedelta

from aiohttp.client_exceptions import ClientResponseError, ClientConnectionError
from aiohttp.web import FileResponse, StreamResponse, HTTPOk
from aiohttp.web_exceptions import (
    HTTPError,
    HTTPForbidden,
    HTTPFound,
    HTTPMovedPermanently,
    HTTPNotFound,
    HTTPRequestRangeNotSatisfiable,
)
from yarl import URL

from asgiref.sync import sync_to_async

import django
from django.utils import timezone

from pulpcore.constants import STORAGE_RESPONSE_MAP
from pulpcore.responses import ArtifactResponse

os.environ.setdefault("DJANGO_SETTINGS_MODULE", "pulpcore.app.settings")
django.setup()

from django.conf import settings  # noqa: E402: module level not at top of file
from django.core.exceptions import (  # noqa: E402: module level not at top of file
    MultipleObjectsReturned,
    ObjectDoesNotExist,
)
from django.db import (  # noqa: E402: module level not at top of file
    connection,
    DatabaseError,
    IntegrityError,
    models,
    transaction,
)
from pulpcore.app.models import (  # noqa: E402: module level not at top of file
    Artifact,
    ArtifactDistribution,
    ContentArtifact,
    Distribution,
    Publication,
    Remote,
    RemoteArtifact,
)
from pulpcore.app import mime_types  # noqa: E402: module level not at top of file
from pulpcore.app.util import (  # noqa: E402: module level not at top of file
    get_domain,
    cache_key,
)

from pulpcore.exceptions import (  # noqa: E402
    UnsupportedDigestValidationError,
    DigestValidationError,
)
from pulpcore.metrics import artifacts_size_counter  # noqa: E402

from jinja2 import Template  # noqa: E402: module level not at top of file
from pulpcore.cache import AsyncContentCache  # noqa: E402

log = logging.getLogger(__name__)


class PathNotResolved(HTTPNotFound):
    """
    The path could not be resolved to a published file.

    This could be caused by either the distribution, the publication,
    or the published file could not be found.
    """

    def __init__(self, path, *args, **kwargs):
        """Initialize the Exception."""
        self.path = path
        super().__init__(*args, **kwargs)


class DistroListings(HTTPOk):
    """
    Response for browsing through the distributions and their potential multi-layered base-paths.

    This is returned when visiting the base path of the content app (/pulp/content/) or a partial
    base path of a distribution, e.g. /pulp/content/foo/ for distros /foo/bar/ & /foo/baz/
    """

    def __init__(self, path, distros):
        """Create the HTML response."""
        exclude = models.Q(pulp_type=ArtifactDistribution.get_pulp_type()) | models.Q(hidden=True)
        distros = distros.exclude(exclude)
        if settings.HIDE_GUARDED_DISTRIBUTIONS:
            distros = distros.filter(content_guard__isnull=True)
        base_paths = (
            distros.annotate(rel_path=models.functions.Substr("base_path", 1 + len(path)))
            .annotate(
                path=models.Func(
                    models.F("rel_path"),
                    function="SUBSTRING",
                    template="%(function)s(%(expressions)s,'([^/]*)')",
                )
            )
            .order_by("path")
            .values_list("path", flat=True)
            .distinct()
        )
        directory_list = (f"{b}/" for b in base_paths)
        if path == "":
            path = settings.CONTENT_PATH_PREFIX
        html = Handler.render_html(directory_list, path=path)
        super().__init__(body=html, headers={"Content-Type": "text/html"})


<<<<<<< HEAD
from datetime import datetime
class SnapshotListings(HTTPOk):
    """
    Response for browsing through the snapshots of a specific snapshot distro.

    This is returned when visiting the base path of a snapshot distro.
=======
class CheckpointListings(HTTPOk):
    """
    Response for browsing through the checkpoints of a specific checkpoint distro.

    This is returned when visiting the base path of a checkpoint distro.
>>>>>>> 25d5ce57
    """

    def __init__(self, path, repo):
        """Create the HTML response."""

<<<<<<< HEAD
        snapshots = (
            Publication.objects.filter(repository_version__repository=repo, snapshot=True)
=======
        checkpoints = (
            Publication.objects.filter(repository_version__repository=repo, checkpoint=True)
>>>>>>> 25d5ce57
            .order_by("pulp_created")
            .values_list("pulp_created", flat=True)
            .distinct()
        )
<<<<<<< HEAD
        dates = {f"{datetime.strftime(s, '%Y%m%dT%H%M%SZ')}/": s for s in snapshots}
=======
        dates = {f"{Handler._format_checkpoint_timestamp(s)}/": s for s in checkpoints}
>>>>>>> 25d5ce57
        directory_list = dates.keys()
        html = Handler.render_html(directory_list, dates=dates, path=path)
        super().__init__(body=html, headers={"Content-Type": "text/html"})


class ArtifactNotFound(Exception):
    """
    The artifact associated with a published-artifact does not exist.
    """

    pass


class Handler:
    """
    A default Handler for the Content App that also can be subclassed to create custom handlers.

    This Handler will perform the following:

    1. Match the request against a Distribution

    2. Call the certguard check if a certguard exists for the matched Distribution.

    3. If the Distribution has a `publication` serve that Publication's `PublishedArtifacts`,
       `PublishedMetadata` by the remaining `relative path`. If still unserved and if `pass_through`
       is set, the associated `repository_version` will have its `ContentArtifacts` served by
       `relative_path` also. This will serve the associated `Artifact`.

    4. If still unmatched, and the Distribution has a `repository` attribute set, find it's latest
       `repository_version`. If the Distribution has a `repository_version` attribute set, use that.
       For this `repository_version`, find matching `ContentArtifact` objects by `relative_path` and
       serve them. If there is an associated `Artifact` return it.

    5. If the Distribution has a `remote`, find an associated `RemoteArtifact` that matches by
       `relative_path`. Fetch and stream the corresponding `RemoteArtifact` to the client,
       optionally saving the `Artifact` depending on the `policy` attribute.

    """

    hop_by_hop_headers = [
        "connection",
        "content-encoding",
        "content-length",
        "keep-alive",
        "public",
        "proxy-authenticate",
        "transfer-encoding",
        "upgrade",
    ]

    distribution_model = None
    checkpoint_ts_format = "%Y%m%dT%H%M%SZ"

    @staticmethod
    def _reset_db_connection():
        """
        Reset database connection if it's unusable or obselete to avoid "connection already closed".
        """
        connection.close_if_unusable_or_obsolete()

    async def list_distributions(self, request):
        """
        The handler for an HTML listing all distributions

        Args:
            request (aiohttp.web.request) The request from the client.

        Raises:
            [aiohttp.web.HTTPOk][]: The response back to the client.
            [PathNotResolved][]: 404 error response when path doesn't exist.
        """
        domain = get_domain()

        if not request.path.endswith("/"):
            raise HTTPMovedPermanently(f"{request.path}/")

        def get_base_paths_blocking():
            distro_model = self.distribution_model or Distribution
            raise DistroListings(path="", distros=distro_model.objects.filter(pulp_domain=domain))

        if request.method.lower() == "head":
            raise HTTPOk(headers={"Content-Type": "text/html"})
        await sync_to_async(get_base_paths_blocking)()

    @classmethod
    async def find_base_path_cached(cls, request, cached):
        """
        Finds the base-path to use for the base-key in the cache

        Args:
            request (aiohttp.web.request) The request from the client.
            cached (CacheAiohttp) The Pulp cache

        Returns:
            str: The base-path associated with this request
        """
        path = request.match_info["path"]
        base_paths = cls._base_paths(path)
        multiplied_base_paths = []
        for i, base_path in enumerate(base_paths):
            copied_by_index_base_path = cache_key([base_path for _ in range(i + 1)])
            multiplied_base_paths.extend(copied_by_index_base_path)
        index_p1 = await cached.exists(base_key=multiplied_base_paths)
        if index_p1:
            return cache_key(base_paths[index_p1 - 1])
        else:
            distro = await sync_to_async(cls._match_distribution)(
                path, add_trailing_slash=cached.ADD_TRAILING_SLASH
            )
            return cache_key(distro.base_path)

    @classmethod
    async def auth_cached(cls, request, cached, base_key):
        """
        Authentication check for the cached stream_content handler

        Args:
            request (aiohttp.web.request) The request from the client.
            cached (CacheAiohttp) The Pulp cache
            base_key (str): The base_key associated with this response
        """
        guard_key = "DISTRO#GUARD#PRESENT"
        present = await cached.get(guard_key, base_key=base_key)
        if present == b"True" or present is None:
            path = request.match_info["path"]
            distro = await sync_to_async(cls._match_distribution)(
                path, add_trailing_slash=cached.ADD_TRAILING_SLASH
            )
            try:
                guard = await sync_to_async(cls._permit)(request, distro)
            except HTTPForbidden:
                guard = True
                raise
            finally:
                if not present:
                    await cached.set(guard_key, str(guard), base_key=base_key)

    @AsyncContentCache(
        base_key=lambda req, cac: Handler.find_base_path_cached(req, cac),
        auth=lambda req, cac, bk: Handler.auth_cached(req, cac, bk),
    )
    async def stream_content(self, request):
        """
        The request handler for the Content app.

        Args:
            request (aiohttp.web.request) The request from the client.

        Returns:
            [aiohttp.web.StreamResponse][] or [aiohttp.web.FileResponse][]: The response
                back to the client.
        """
        path = request.match_info["path"]
        return await self._match_and_stream(path, request)

    @staticmethod
    def _base_paths(path):
        """
        Get a list of base paths used to match a distribution.

        Args:
            path (str): The path component of the URL.

        Returns:
            list: Of base paths.

        """
        tree = []
        while True:
            base = os.path.split(path)[0]
            if not base.lstrip("/"):
                break
            tree.append(base)
            path = base
        return tree

    @classmethod
    def _match_distribution(cls, path, add_trailing_slash=True):
        """
        Match a distribution using a list of base paths and return its detail object.

        Args:
            path (str): The path component of the URL.
            add_trailing_slash (bool): If true, a missing trailing '/' will be appended to the path.

        Returns:
            The detail object of the matched distribution.

        Raises:
            DistroListings: when multiple matches are possible.
            PathNotResolved: when not matched.
        """
        original_path = path
        path_ends_in_slash = path.endswith("/")
        if not path_ends_in_slash and add_trailing_slash:
            path = f"{path}/"
        base_paths = cls._base_paths(path)
        distro_model = cls.distribution_model or Distribution
        domain = get_domain()
        try:
            distro_object = (
                distro_model.objects.filter(pulp_domain=domain)
                .select_related(
                    "repository",
                    "repository_version",
                    "repository_version__repository",
                    "publication",
                    "remote",
                    "pulp_domain",
                    "publication__repository_version",
                )
                .get(base_path__in=base_paths)
                .cast()
            )

<<<<<<< HEAD
            if distro_object.snapshot:
                # Determine whether it's a listing or a specific snapshot
                if path == f"{distro_object.base_path}/":
                    if not path_ends_in_slash:
                        raise HTTPMovedPermanently(f"/{path}")
                    raise SnapshotListings(path=path, repo=distro_object.repository)
                else:
                    # Validate path i.e. <base_path>/<timestamp>/.*
                    base_path = distro_object.base_path
                    pattern = rf"^{re.escape(base_path)}/(\d{{8}}T\d{{6}}Z)(/.*)?$"
                    re.compile(pattern)
                    match = re.search(pattern, path)
                    if match:
                        timestamp_str = match.group(1)
                        timestamp = datetime.strptime(timestamp_str, "%Y%m%dT%H%M%SZ")
                        timestamp = timestamp.replace(microsecond=999999)
                    else:
                        raise PathNotResolved(original_path)

                    # Find the latest snapshot publication before or at the timestamp
                    snapshot_publication = (
                        Publication.objects.filter(
                            pulp_created__lte=timestamp,
                            repository_version__repository=distro_object.repository,
                            snapshot=True,
                        )
                        .order_by("-pulp_created")
                        .first()
                    )
                    distro_object.base_path = f"{base_path}/{timestamp_str}"
                    distro_object.repository = None
                    distro_object.publication = snapshot_publication
                    # Or if we want to redirect
                    redirect = False
                    pub_timestamp_str = datetime.strftime(
                        snapshot_publication.pulp_created, "%Y%m%dT%H%M%SZ"
                    )
                    if redirect and pub_timestamp_str != timestamp_str:
                        raise HTTPMovedPermanently(
                            f"{settings.CONTENT_PATH_PREFIX}{base_path}/{pub_timestamp_str}/"
                        )
=======
            if distro_object.checkpoint:
                return cls._handle_checkpoint_distribution(distro_object, original_path)
>>>>>>> 25d5ce57
            return distro_object
        except ObjectDoesNotExist:
            if path.rstrip("/") in base_paths:
                distros = distro_model.objects.filter(
                    pulp_domain=domain, base_path__startswith=path
                )
                if distros.count():
                    if path_ends_in_slash:
                        raise DistroListings(path=path, distros=distros)
                    else:
                        # The list of a subset of distributions was requested without a trailing /
                        Handler._redirect_sub_path(path)

            log.debug(
                _("Distribution not matched for {path} using: {base_paths}").format(
                    path=original_path, base_paths=base_paths
                )
            )

        raise PathNotResolved(original_path)

    @classmethod
    def _handle_checkpoint_distribution(cls, distro, original_path):
        """
        Handle a checkpoint distribution.

        Args:
            distro (Distribution): The checkpoint distribution.
            original_path (str): The original path component of the URL.

        Returns:
            The detail object of the matched distribution.

        Raises:
            PathNotResolved: when the path is invalid.
            CheckpointListings: when the path is the base path of a checkpoint distribution.
        """
        # Determine whether it's a listing or a specific checkpoint
        if original_path == f"{distro.base_path}":
            Handler._redirect_sub_path(f"{original_path}/")
        elif original_path == f"{distro.base_path}/":
            raise CheckpointListings(path=original_path, repo=distro.repository)
        else:
            base_path = distro.base_path
            request_timestamp = Handler._extract_checkpoint_timestamp(base_path, original_path)

            # Find the latest checkpoint publication before or at the timestamp
            checkpoint_publication = (
                Publication.objects.filter(
                    pulp_created__lte=request_timestamp,
                    repository_version__repository=distro.repository,
                    checkpoint=True,
                )
                .order_by("-pulp_created")
                .first()
            )

            if not checkpoint_publication:
                raise PathNotResolved(original_path)

            pub_timestamp_str = Handler._format_checkpoint_timestamp(
                checkpoint_publication.pulp_created
            )
            request_timestamp_str = Handler._format_checkpoint_timestamp(request_timestamp)
            if pub_timestamp_str != request_timestamp_str:
                Handler._redirect_sub_path(f"{base_path}/{pub_timestamp_str}/")

            distro.base_path = f"{base_path}/{request_timestamp_str}"
            distro.repository = None
            distro.publication = checkpoint_publication
            return distro

    @staticmethod
    def _extract_checkpoint_timestamp(base_path, original_path):
        """
        Validate the path and extract the timestamp from it.

        Args:
            base_path (str): The base path of the distribution.
            original_path (str): The path component of the URL.

        Returns:
            The checkpoint timestamp in the request URL.

        Raises:
            PathNotResolved: when the path is invalid.
        """
        pattern = rf"^{re.escape(base_path)}/(\d{{8}}T\d{{6}}Z)(/.*)?$"
        re.compile(pattern)
        match = re.search(pattern, original_path)
        if match:
            request_timestamp_str = match.group(1)
            try:
                request_timestamp = datetime.strptime(
                    request_timestamp_str, Handler.checkpoint_ts_format
                )
            except ValueError:
                raise PathNotResolved(original_path)
        else:
            raise PathNotResolved(original_path)

        # The timestamp is truncated to seconds, so we need to cover the whole second
        request_timestamp = request_timestamp.replace(microsecond=999999).replace(
            tzinfo=timezone.utc
        )
        # Future timestamps are not allowed for checkpoints
        if request_timestamp > datetime.now(tz=timezone.utc):
            raise PathNotResolved(original_path)

        return request_timestamp

    @staticmethod
    def _format_checkpoint_timestamp(timestamp):
        """
        Format a timestamp to the checkpoint format.

        Args:
            timestamp (datetime): The timestamp to format.

        Returns:
            The formatted timestamp using the checkpoint_ts_format.
        """
        return datetime.strftime(timestamp, Handler.checkpoint_ts_format)

    @staticmethod
    def _redirect_sub_path(path):
        """
        Redirect to the correct path based on whether domain is enabled.

        Args:
            path (str): The path component after the path prefix.

        Raises:
            HTTPMovedPermanently: to the correct path.
        """
        if settings.DOMAIN_ENABLED:
            raise HTTPMovedPermanently(f"{settings.CONTENT_PATH_PREFIX}{get_domain().name}/{path}")
        else:
            raise HTTPMovedPermanently(f"{settings.CONTENT_PATH_PREFIX}{path}")

    @staticmethod
    def _permit(request, distribution):
        """
        Permit the request.

        Authorization is delegated to the optional content-guard associated with the distribution.

        Args:
            request (aiohttp.web.Request) A request for a published file.
            distribution (detail of [pulpcore.plugin.models.Distribution][]): The matched
                distribution.

        Raises:
            [aiohttp.web_exceptions.HTTPForbidden][]: When not permitted.
        """
        guard = distribution.content_guard
        if not guard:
            return False
        try:
            guard.cast().permit(request)
        except PermissionError as pe:
            log.debug(
                'Path: %(p)s not permitted by guard: "%(g)s" reason: %(r)s',
                {"p": request.path, "g": guard.name, "r": str(pe)},
            )
            raise HTTPForbidden(reason=str(pe))
        return True

    @staticmethod
    def response_headers(path, distribution=None):
        """
        Get the Content-Type and Encoding-Type headers for the requested `path`.

        Args:
            path (str): The relative path that was requested.
            distribution(Distribution) : Distribution detail that might want to add headers for path
        Returns:
            headers (dict): A dictionary of response headers.
        """
        # headers are case-insensitive
        headers = CIMultiDict({})

        # Determine a content-type from mime_types and set.
        # Note: plugin-Distribution can override this.
        content_type = mime_types.get_type(path)
        if content_type:
            headers["Content-Type"] = content_type

        # Let plugin-Distribution set headers for this path if it wants.
        if distribution:
            headers.update(distribution.content_headers_for(path))

        return headers

    @staticmethod
    def render_html(directory_list, path="", dates=None, sizes=None):
        """
        Render a list of strings as an HTML list of links.

        Args:
            directory_list (iterable): an iterable of strings representing file and directory names

        Returns:
            String representing HTML of the directory listing.
        """
        dates = dates or {}
        sizes = sizes or {}
        root = path == settings.CONTENT_PATH_PREFIX
        if root and settings.DOMAIN_ENABLED:
            path += f"{get_domain().name}/"
        template = Template(
            """
<html>
<head><title>Index of {{ path }}</title></head>
<body bgcolor="white">
<h1>Index of {{ path }}</h1>
<hr><pre>
{%- if not root %}<a href="../">../</a>{% endif %}
{% for name in dir_list -%}
{% if dates.get(name, "") -%}
{% set date = dates.get(name).strftime("%d-%b-%Y %H:%M") -%}
{% else -%}
{% set date = "" -%}
{% endif -%}
{% if name in sizes -%}
{% set size | filesizeformat -%}
{{ sizes.get(name) }}
{% endset -%}
{% else -%}
{% set size = "" -%}
{% endif -%}
<a href="{{ name|e }}">{{ name|e }}</a>{% for number in range(100 - name|e|length) %} """
            """{% endfor %}{{ date }}  {{ size }}
{% endfor -%}
</pre><hr></body>
</html>
"""
        )
        return template.render(
            dir_list=sorted(directory_list),
            dates=dates,
            path=path,
            root=root,
            sizes=sizes,
        )

    async def list_directory(self, repo_version, publication, path):
        """
        Generate a set with directory listing of the path.

        This method expects either a repo_version or a publication in addition to a path. This
        method generates a set of strings representing the list of a path inside the repository
        version or publication.

        Args:
            repo_version (pulpcore.app.models.RepositoryVersion) The repository version
            publication (pulpcore.app.models.Publication) Publication
            path (str): relative path inside the repo version of publication.

        Returns:
            Set of strings representing the files and directories in the directory listing.
        """

        def file_or_directory_name(directory_path, relative_path):
            result = re.match(r"({})([^\/]*)(\/*)".format(re.escape(directory_path)), relative_path)
            return "{}{}".format(result.groups()[1], result.groups()[2])

        def list_directory_blocking():
            if not publication and not repo_version:
                raise Exception("Either a repo_version or publication is required.")
            if publication and repo_version:
                raise Exception("Either a repo_version or publication can be specified.")
            content_repo_ver = repo_version or publication.repository_version
            directory_list = set()
            dates = {}
            content_to_find = {}
            sizes = {}
            artifacts_to_find = {}

            if publication:
                pas = publication.published_artifact.select_related(
                    "content_artifact__artifact"
                ).filter(relative_path__startswith=path)
                for pa in pas:
                    name = file_or_directory_name(path, pa.relative_path)
                    directory_list.add(name)
                    dates[name] = pa.pulp_created
                    content_to_find[pa.content_artifact.content_id] = name
                    if pa.content_artifact.artifact:
                        sizes[name] = pa.content_artifact.artifact.size
                    else:
                        artifacts_to_find[pa.content_artifact.pk] = name

            if repo_version or publication.pass_through:
                cas = ContentArtifact.objects.select_related("artifact").filter(
                    content__in=content_repo_ver.content, relative_path__startswith=path
                )
                for ca in cas:
                    name = file_or_directory_name(path, ca.relative_path)
                    directory_list.add(name)
                    dates[name] = ca.pulp_created
                    content_to_find[ca.content_id] = name
                    if ca.artifact:
                        sizes[name] = ca.artifact.size
                    else:
                        artifacts_to_find[ca.pk] = name

            if directory_list:
                # Find the dates the content got added to the repository
                dates.update(
                    {
                        content_to_find[rc.content_id]: rc.pulp_created
                        for rc in content_repo_ver._content_relationships()
                        if rc.content_id in content_to_find
                    }
                )
                # Find the sizes for on_demand artifacts
                r_artifacts = RemoteArtifact.objects.filter(
                    content_artifact__in=artifacts_to_find.keys(), size__isnull=False
                ).values_list("content_artifact_id", "size")
                sizes.update({artifacts_to_find[ra_ca_id]: size for ra_ca_id, size in r_artifacts})

            return directory_list, dates, sizes

        return await sync_to_async(list_directory_blocking)()

    async def _match_and_stream(self, path, request):
        """
        Match the path and stream results either from the filesystem or by downloading new data.

        After deciding the client can access the distribution at ``path``, this function calls
        :meth:`Distribution.content_handler`. If that function returns a not-None result, it is
        returned to the client.

        Then the publication linked to the Distribution is used to determine what content should
        be served. If ``path`` is a directory entry (i.e. not a file), the directory contents
        are served to the client. This method calls
        :meth:`Distribution.content_handler_list_directory` to acquire any additional entries the
        Distribution's content_handler might serve in that directory. If there is an Artifact to be
        served, it is served to the client.

        If there's no publication, the above paragraph is applied to the latest repository linked
        to the matched Distribution.

        Finally, when nothing is served to client yet, we check if there is a remote for the
        Distribution. If so, the Artifact is pulled from the remote and streamed to the client.

        Args:
            path (str): The path component of the URL.
            request(aiohttp.web.Request) The request to prepare a response for.

        Raises:
            PathNotResolved: The path could not be matched to a published file.
            PermissionError: When not permitted.

        Returns:
            [aiohttp.web.StreamResponse][] or [aiohttp.web.FileResponse][]: The response
                streamed back to the client.
        """
        distro = await sync_to_async(self._match_distribution)(path)

        await sync_to_async(self._permit)(request, distro)

        rel_path = path.lstrip("/")
        rel_path = rel_path[len(distro.base_path) :]
        rel_path = rel_path.lstrip("/")

        if rel_path == "" and not path.endswith("/"):
            # The root of a distribution base_path was requested without a slash
            raise HTTPMovedPermanently(f"{request.path}/")

        original_rel_path = rel_path
        ends_in_slash = rel_path == "" or rel_path.endswith("/")
        if not ends_in_slash:
            rel_path = f"{rel_path}/"

        headers = self.response_headers(original_rel_path, distro)

        content_handler_result = await sync_to_async(distro.content_handler)(original_rel_path)
        if content_handler_result is not None:
            if isinstance(content_handler_result, ContentArtifact):
                if content_handler_result.artifact:
                    return await self._serve_content_artifact(
                        content_handler_result, headers, request
                    )
                else:
                    return await self._stream_content_artifact(
                        request, StreamResponse(headers=headers), content_handler_result
                    )
            else:
                # the result is a response so just return it
                return content_handler_result

        repository = distro.repository
        publication = distro.publication
        repo_version = distro.repository_version

        if repository:
            # Search for publication serving the latest (last complete) version
            if not publication:
                try:
                    versions = repository.versions.all()
                    publications = Publication.objects.filter(
                        repository_version__in=versions, complete=True
                    )
                    publication = await publications.select_related("repository_version").alatest(
                        "repository_version", "pulp_created"
                    )
                    repo_version = publication.repository_version
                except ObjectDoesNotExist:
                    pass

            if not repo_version:
                repo_version = await repository.alatest_version()

        if publication:
            try:
                index_path = "{}index.html".format(rel_path)

                await publication.published_artifact.aget(relative_path=index_path)
                if not ends_in_slash:
                    # index.html found, but user didn't specify a trailing slash
                    raise HTTPMovedPermanently(f"{request.path}/")
                original_rel_path = index_path
                headers = self.response_headers(original_rel_path, distro)
            except ObjectDoesNotExist:
                dir_list, dates, sizes = await self.list_directory(None, publication, rel_path)
                dir_list.update(
                    await sync_to_async(distro.content_handler_list_directory)(rel_path)
                )
                if dir_list and not ends_in_slash:
                    # Directory can be listed, but user did not specify trailing slash
                    raise HTTPMovedPermanently(f"{request.path}/")
                elif dir_list:
                    return HTTPOk(
                        headers={"Content-Type": "text/html"},
                        body=self.render_html(
                            dir_list, path=request.path, dates=dates, sizes=sizes
                        ),
                    )

            # published artifact
            try:
                ca = (
                    await publication.published_artifact.select_related(
                        "content_artifact",
                        "content_artifact__artifact",
                        "content_artifact__artifact__pulp_domain",
                    ).aget(relative_path=original_rel_path)
                ).content_artifact

            except ObjectDoesNotExist:
                pass
            else:
                if ca.artifact:
                    return await self._serve_content_artifact(ca, headers, request)
                else:
                    return await self._stream_content_artifact(
                        request, StreamResponse(headers=headers), ca
                    )

            # pass-through
            if publication.pass_through:
                try:
                    ca = (
                        await ContentArtifact.objects.select_related(
                            "artifact", "artifact__pulp_domain"
                        )
                        .filter(
                            content__in=publication.repository_version.content,
                        )
                        .aget(relative_path=original_rel_path)
                    )

                except MultipleObjectsReturned:
                    log.error(
                        "Multiple (pass-through) matches for {b}/{p}",
                        {"b": distro.base_path, "p": original_rel_path},
                    )
                    raise
                except ObjectDoesNotExist:
                    pass
                else:
                    if ca.artifact:
                        return await self._serve_content_artifact(ca, headers, request)
                    else:
                        return await self._stream_content_artifact(
                            request, StreamResponse(headers=headers), ca
                        )

        if repo_version and not publication and not distro.SERVE_FROM_PUBLICATION:
            # Look for index.html or list the directory
            index_path = "{}index.html".format(rel_path)

            contentartifact_exists = await ContentArtifact.objects.filter(
                content__in=repo_version.content, relative_path=index_path
            ).aexists()
            if contentartifact_exists:
                original_rel_path = index_path
                headers = self.response_headers(original_rel_path, distro)
            else:
                dir_list, dates, sizes = await self.list_directory(repo_version, None, rel_path)
                dir_list.update(
                    await sync_to_async(distro.content_handler_list_directory)(rel_path)
                )
                if dir_list and not ends_in_slash:
                    # Directory can be listed, but user did not specify trailing slash
                    raise HTTPMovedPermanently(f"{request.path}/")
                elif dir_list:
                    return HTTPOk(
                        headers={"Content-Type": "text/html"},
                        body=self.render_html(
                            dir_list, path=request.path, dates=dates, sizes=sizes
                        ),
                    )

            try:
                ca = await ContentArtifact.objects.select_related(
                    "artifact", "artifact__pulp_domain"
                ).aget(content__in=repo_version.content, relative_path=original_rel_path)

            except MultipleObjectsReturned:
                log.error(
                    "Multiple (pass-through) matches for {b}/{p}",
                    {"b": distro.base_path, "p": original_rel_path},
                )
                raise
            except ObjectDoesNotExist:
                pass
            else:
                if ca.artifact:
                    return await self._serve_content_artifact(ca, headers, request)
                else:
                    return await self._stream_content_artifact(
                        request, StreamResponse(headers=headers), ca
                    )

        # If we haven't found a match yet, try to use pull-through caching with remote
        if distro.remote:
            remote = await distro.remote.acast()
            if url := remote.get_remote_artifact_url(original_rel_path, request=request):
                if (
                    ra := await RemoteArtifact.objects.select_related(
                        "content_artifact__artifact__pulp_domain", "remote"
                    )
                    .filter(remote=remote, url=url)
                    .afirst()
                ):
                    # Try to stream the ContentArtifact if already created
                    ca = ra.content_artifact
                    if ca.artifact:
                        return await self._serve_content_artifact(ca, headers, request)
                    else:
                        return await self._stream_content_artifact(
                            request, StreamResponse(headers=headers), ca
                        )
                else:
                    # Try to stream the RemoteArtifact and potentially save it as a new Content unit
                    save_artifact = (
                        remote.get_remote_artifact_content_type(original_rel_path) is not None
                    )
                    ca = ContentArtifact(relative_path=original_rel_path)
                    ra = RemoteArtifact(remote=remote, url=url, content_artifact=ca)
                    try:
                        return await self._stream_remote_artifact(
                            request,
                            StreamResponse(headers=headers),
                            ra,
                            save_artifact=save_artifact,
                        )
                    except ClientResponseError as ce:

                        class Error(HTTPError):
                            status_code = ce.status

                        reason = _("Error while fetching from upstream remote({url}): {r}").format(
                            url=url, r=ce.message
                        )
                        raise Error(reason=reason)

        if not any([repository, repo_version, publication, distro.remote]):
            reason = _(
                "Distribution is not pointing to a publication, repository, repository version,"
                " or remote."
            )
        else:
            reason = None
        raise PathNotResolved(path, reason=reason)

    async def _stream_content_artifact(self, request, response, content_artifact):
        """
        Stream and optionally save a ContentArtifact by requesting it using the associated remote.

        If a fatal download failure occurs while downloading and there are additional
        [pulpcore.plugin.models.RemoteArtifact][] objects associated with the
        [pulpcore.plugin.models.ContentArtifact][] they will also be tried. If all
        [pulpcore.plugin.models.RemoteArtifact][] downloads raise exceptions, an HTTP 502
        error is returned to the client.

        Args:
            request(aiohttp.web.Request) The request to prepare a response for.
            response (aiohttp.web.StreamResponse) The response to stream data to.
            content_artifact (pulpcore.plugin.models.ContentArtifact) The ContentArtifact
                to fetch and then stream back to the client

        Raises:
            [aiohttp.web.HTTPNotFound][] when no
                [pulpcore.plugin.models.RemoteArtifact][] objects associated with the
                [pulpcore.plugin.models.ContentArtifact][] returned the binary data needed for
                the client.
        """
        # We should only skip exceptions that happen before we receive any data
        # and start streaming, as we can't rollback data if something happens after that.
        SKIPPABLE_EXCEPTIONS = (
            ClientResponseError,
            UnsupportedDigestValidationError,
            ClientConnectionError,
        )

        protection_time = settings.REMOTE_CONTENT_FETCH_FAILURE_COOLDOWN
        remote_artifacts = (
            content_artifact.remoteartifact_set.select_related("remote")
            .order_by_acs()
            .exclude(failed_at__gte=timezone.now() - timedelta(seconds=protection_time))
        )
        async for remote_artifact in remote_artifacts:
            try:
                response = await self._stream_remote_artifact(request, response, remote_artifact)
                return response
            except SKIPPABLE_EXCEPTIONS as e:
                log.warning(
                    "Could not download remote artifact at '{}': {}".format(
                        remote_artifact.url, str(e)
                    )
                )
                continue

        raise HTTPNotFound()

    def _save_artifact(self, download_result, remote_artifact, request=None):
        """
        Create/Get an Artifact and associate it to a RemoteArtifact and/or ContentArtifact.

        Create (or get if already existing) an [pulpcore.plugin.models.Artifact][]
        based on the `download_result` and associate it to the `content_artifact` of the given
        `remote_artifact`. Both the created artifact and the updated content_artifact are saved to
        the DB.  The `remote_artifact` is also saved for the pull-through caching use case.

        Plugin-writers may overide this method if their content module requires
        additional/different steps for saving.

        Args:
            download_result ([pulpcore.plugin.download.DownloadResult][]: The
                DownloadResult for the downloaded artifact.

            remote_artifact (pulpcore.plugin.models.RemoteArtifact) The
                RemoteArtifact to associate the Artifact with.

            request (aiohttp.web.Request) The request.

        Returns:
            The associated [pulpcore.plugin.models.Artifact][].
        """
        content_artifact = remote_artifact.content_artifact
        remote = remote_artifact.remote
        artifact = Artifact(**download_result.artifact_attributes, file=download_result.path)
        with transaction.atomic():
            try:
                with transaction.atomic():
                    artifact.save()
            except IntegrityError:
                try:
                    artifact = Artifact.objects.get(artifact.q())
                    artifact.touch()
                except (Artifact.DoesNotExist, DatabaseError):
                    # it's possible that orphan cleanup deleted the artifact
                    # so fall back to creating a new artifact again
                    artifact = Artifact(
                        **download_result.artifact_attributes, file=download_result.path
                    )
                    artifact.save()
                else:
                    # The file needs to be unlinked because it was not used to create an artifact.
                    # The artifact must have already been saved while servicing another request for
                    # the same artifact.
                    os.unlink(download_result.path)

            if content_artifact._state.adding:
                # This is the first time pull-through content was requested.
                rel_path = content_artifact.relative_path
                c_type = remote.get_remote_artifact_content_type(rel_path)
                artifacts = {rel_path: artifact}
                content = c_type.init_from_artifact_and_relative_path(artifact, rel_path)
                cas = []
                if isinstance(content, tuple):
                    content, artifacts = content
                try:
                    with transaction.atomic():
                        content.save()
                        for relative_path, c_artifact in artifacts.items():
                            new_ca = ContentArtifact(
                                relative_path=relative_path, artifact=c_artifact, content=content
                            )
                            new_ca.save()
                            cas.append(new_ca)
                except IntegrityError:
                    # There is already content saved
                    content = c_type.objects.get(content.q())
                    created_artifact_digests = {rp: a.sha256 for rp, a in artifacts.items() if a}
                    cas = list(content.contentartifact_set.select_related("artifact"))
                    found_artifact_digests = {
                        ca.relative_path: ca.artifact.sha256 for ca in cas if ca.artifact
                    }
                    # The created artifacts should be (at least) a subset of the found artifacts
                    if not created_artifact_digests.items() <= found_artifact_digests.items():
                        raise RuntimeError(
                            "The Artifacts created during pull-through does not "
                            "match the Artifacts already stored for the same "
                            "content."
                        )
                # Now try to save RemoteArtifacts for each ContentArtifact
                for ca in cas:
                    if url := remote.get_remote_artifact_url(ca.relative_path, request=request):
                        remote_artifact = RemoteArtifact(
                            remote=remote, content_artifact=ca, url=url
                        )
                        try:
                            with transaction.atomic():
                                remote_artifact.save()
                        except IntegrityError:
                            # Remote artifact must have already been saved during a parallel request
                            log.info(f"RemoteArtifact for {url} already exists.")

            else:
                # Normal on-demand downloading, update CA to point to new saved Artifact
                content_artifact.artifact = artifact
                content_artifact.save()
        return artifact

    async def _serve_content_artifact(self, content_artifact, headers, request):
        """
        Handle response for a Content Artifact with the file present.

        Depending on where the file storage (e.g. filesystem, S3, etc) this could be responding with
        the file (filesystem) or a redirect (S3).

        Args:
            content_artifact (pulpcore.app.models.ContentArtifact) The Content Artifact to
                respond with.
            headers (dict): A dictionary of response headers.
            request(aiohttp.web.Request) The request to prepare a response for.

        Raises:
            [aiohttp.web_exceptions.HTTPFound][]: When we need to redirect to the file
            NotImplementedError: If file is stored in a file storage we can't handle

        Returns:
            The [aiohttp.web.FileResponse][] for the file.
        """

        def _set_params_from_headers(hdrs, storage_domain):
            # Map standard-response-headers to storage-object-specific keys
            params = {}
            if storage_domain in STORAGE_RESPONSE_MAP:
                for a_key in STORAGE_RESPONSE_MAP[storage_domain]:
                    if hdrs.get(a_key, None):
                        params[STORAGE_RESPONSE_MAP[storage_domain][a_key]] = hdrs[a_key]
            return params

        def _build_url(**kwargs):
            filename = os.path.basename(content_artifact.relative_path)
            content_disposition = f"attachment;filename={filename}"

            headers["Content-Disposition"] = content_disposition
            parameters = _set_params_from_headers(headers, domain.storage_class)
            storage_url = storage.url(artifact_name, parameters=parameters, **kwargs)

            return URL(storage_url, encoded=True)

        artifact_file = content_artifact.artifact.file
        artifact_name = artifact_file.name
        domain = get_domain()
        storage = domain.get_storage()

        content_length = artifact_file.size

        try:
            range_start, range_stop = request.http_range.start, request.http_range.stop
            if range_start or range_stop:
                if range_stop and artifact_file.size and range_stop > artifact_file.size:
                    start = 0 if range_start is None else range_start
                    content_length = artifact_file.size - start
                elif range_stop:
                    content_length = range_stop - range_start
        except ValueError:
            size = artifact_file.size or "*"
            raise HTTPRequestRangeNotSatisfiable(headers={"Content-Range": f"bytes */{size}"})

        headers["X-PULP-ARTIFACT-SIZE"] = str(content_length)
        artifacts_size_counter.add(content_length)

        if domain.storage_class == "pulpcore.app.models.storage.FileSystem":
            path = storage.path(artifact_name)
            if not os.path.exists(path):
                raise Exception(_("Expected path '{}' is not found").format(path))
            return FileResponse(path, headers=headers)
        elif not domain.redirect_to_object_storage:
            return ArtifactResponse(content_artifact.artifact, headers=headers)
        elif domain.storage_class == "storages.backends.s3boto3.S3Boto3Storage":
            raise HTTPFound(_build_url(http_method=request.method), headers=headers)
        elif domain.storage_class in (
            "storages.backends.azure_storage.AzureStorage",
            "storages.backends.gcloud.GoogleCloudStorage",
        ):
            raise HTTPFound(_build_url(), headers=headers)
        else:
            raise NotImplementedError()

    async def _stream_remote_artifact(self, request, response, remote_artifact, save_artifact=True):
        """
        Stream and save a RemoteArtifact.

        Args:
            request(aiohttp.web.Request) The request to prepare a response for.
            response (aiohttp.web.StreamResponse) The response to stream data to.
            remote_artifact (pulpcore.plugin.models.RemoteArtifact) The RemoteArtifact
                to fetch and then stream back to the client
            save_artifact (bool): Override the save behavior on the streamed RemoteArtifact

        Raises:
            [aiohttp.web.HTTPNotFound][] when no
                [pulpcore.plugin.models.RemoteArtifact][] objects associated with the
                [pulpcore.plugin.models.ContentArtifact][] returned the binary data needed for
                the client.

        """

        remote = await remote_artifact.remote.acast()
        log.debug(
            "Streaming content for {url} from Remote {remote}-{source}".format(
                url=request.match_info["path"], remote=remote.name, source=remote_artifact.url
            )
        )

        # According to RFC7233 if a server cannot satisfy a Range request, the response needs to
        # contain a Content-Range header with an unsatisfied-range value.
        try:
            range_start, range_stop = request.http_range.start, request.http_range.stop
            size = remote_artifact.size
            if size and range_start and range_start >= size:
                raise HTTPRequestRangeNotSatisfiable(headers={"Content-Range": f"bytes */{size}"})

        except ValueError:
            size = remote_artifact.size or "*"
            raise HTTPRequestRangeNotSatisfiable(headers={"Content-Range": f"bytes */{size}"})

        actual_content_length = None

        if range_start or range_stop:
            response.set_status(206)
            if range_stop and size and range_stop > size:
                start = 0 if range_start is None else range_start
                actual_content_length = size - start

        async def handle_response_headers(headers):
            for name, value in headers.items():
                lower_name = name.lower()
                if lower_name not in self.hop_by_hop_headers:
                    response.headers[name] = value
                elif response.status == 206 and lower_name == "content-length":
                    content_length = int(value)
                    start = 0 if range_start is None else range_start
                    if range_stop is None:
                        stop = content_length
                    elif actual_content_length:
                        stop = start + actual_content_length
                    else:
                        stop = range_stop

                    range_bytes = stop - start
                    if actual_content_length:
                        response.headers[name] = str(actual_content_length)
                    else:
                        response.headers[name] = str(range_bytes)

                    # aiohttp adds a 1 to the range.stop compared to http headers (including) to
                    # match python array adressing (exclusive)
                    response.headers["Content-Range"] = "bytes {0}-{1}/{2}".format(
                        start, stop - 1, content_length
                    )
            await response.prepare(request)

        data_size_handled = 0

        async def handle_data(data):
            nonlocal data_size_handled
            # If we got here, and the response hasn't had "prepare()" called on it, it's due to
            # some code-path (i.e., FileDownloader) that doesn't know/care about
            # headers_ready_callback failing to invoke it.
            # We're not going to do anything more with headers at this point, so it's safe to
            # "backstop" the prepare() call here, so the write() will be allowed.
            if not response.prepared:
                await response.prepare(request)
            if range_start or range_stop:
                start_byte_pos = 0
                end_byte_pos = len(data)
                if range_start:
                    start_byte_pos = max(0, range_start - data_size_handled)
                if range_stop:
                    end_byte_pos = min(len(data), range_stop - data_size_handled)

                data_for_client = data[start_byte_pos:end_byte_pos]
                await response.write(data_for_client)
                data_size_handled = data_size_handled + len(data)
            else:
                await response.write(data)
            if remote.policy != Remote.STREAMED:
                await original_handle_data(data)

        async def finalize():
            if save_artifact and remote.policy != Remote.STREAMED:
                await original_finalize()

        downloader = remote.get_downloader(
            remote_artifact=remote_artifact,
            headers_ready_callback=handle_response_headers,
        )
        original_handle_data = downloader.handle_data
        downloader.handle_data = handle_data
        original_finalize = downloader.finalize
        downloader.finalize = finalize
        try:
            download_result = await downloader.run(
                extra_data={"disable_retry_list": (DigestValidationError,)}
            )
        except DigestValidationError:
            remote_artifact.failed_at = timezone.now()
            await remote_artifact.asave()
            await downloader.session.close()
            close_tcp_connection(request.transport._sock)
            REMOTE_CONTENT_FETCH_FAILURE_COOLDOWN = settings.REMOTE_CONTENT_FETCH_FAILURE_COOLDOWN
            raise RuntimeError(
                f"Pulp tried streaming {remote_artifact.url!r} to "
                "the client, but it failed checksum validation.\n\n"
                "We can't recover from wrong data already sent so we are:\n"
                "- Forcing the connection to close.\n"
                "- Marking this Remote to be ignored for "
                f"{REMOTE_CONTENT_FETCH_FAILURE_COOLDOWN=}s.\n\n"
                "If the Remote is known to be fixed, try resyncing the associated repository.\n"
                "If the Remote is known to be permanently corrupted, try removing "
                "affected Pulp Remote, adding a good one and resyncing.\n"
                "If the problem persists, please contact the Pulp team."
            )

        if content_length := response.headers.get("Content-Length"):
            response.headers["X-PULP-ARTIFACT-SIZE"] = content_length
            artifacts_size_counter.add(content_length)
        else:
            response.headers["X-PULP-ARTIFACT-SIZE"] = str(size)
            artifacts_size_counter.add(size)

        if save_artifact and remote.policy != Remote.STREAMED:
            await asyncio.shield(
                sync_to_async(self._save_artifact)(download_result, remote_artifact, request)
            )
        await response.write_eof()

        if response.status == 404:
            raise HTTPNotFound()
        return response


def close_tcp_connection(sock):
    """Configure socket to close TCP connection immediately."""
    try:
        l_onoff = 1
        l_linger = 0  # 0 seconds timeout - immediate close
        sock.setsockopt(socket.SOL_SOCKET, socket.SO_LINGER, struct.pack("ii", l_onoff, l_linger))
    except (socket.error, OSError) as e:
        log.warning(f"Error configuring socket for force close: {e}")<|MERGE_RESOLUTION|>--- conflicted
+++ resolved
@@ -118,41 +118,23 @@
         super().__init__(body=html, headers={"Content-Type": "text/html"})
 
 
-<<<<<<< HEAD
-from datetime import datetime
-class SnapshotListings(HTTPOk):
-    """
-    Response for browsing through the snapshots of a specific snapshot distro.
-
-    This is returned when visiting the base path of a snapshot distro.
-=======
 class CheckpointListings(HTTPOk):
     """
     Response for browsing through the checkpoints of a specific checkpoint distro.
 
     This is returned when visiting the base path of a checkpoint distro.
->>>>>>> 25d5ce57
     """
 
     def __init__(self, path, repo):
         """Create the HTML response."""
 
-<<<<<<< HEAD
-        snapshots = (
-            Publication.objects.filter(repository_version__repository=repo, snapshot=True)
-=======
         checkpoints = (
             Publication.objects.filter(repository_version__repository=repo, checkpoint=True)
->>>>>>> 25d5ce57
             .order_by("pulp_created")
             .values_list("pulp_created", flat=True)
             .distinct()
         )
-<<<<<<< HEAD
-        dates = {f"{datetime.strftime(s, '%Y%m%dT%H%M%SZ')}/": s for s in snapshots}
-=======
         dates = {f"{Handler._format_checkpoint_timestamp(s)}/": s for s in checkpoints}
->>>>>>> 25d5ce57
         directory_list = dates.keys()
         html = Handler.render_html(directory_list, dates=dates, path=path)
         super().__init__(body=html, headers={"Content-Type": "text/html"})
@@ -368,52 +350,8 @@
                 .cast()
             )
 
-<<<<<<< HEAD
-            if distro_object.snapshot:
-                # Determine whether it's a listing or a specific snapshot
-                if path == f"{distro_object.base_path}/":
-                    if not path_ends_in_slash:
-                        raise HTTPMovedPermanently(f"/{path}")
-                    raise SnapshotListings(path=path, repo=distro_object.repository)
-                else:
-                    # Validate path i.e. <base_path>/<timestamp>/.*
-                    base_path = distro_object.base_path
-                    pattern = rf"^{re.escape(base_path)}/(\d{{8}}T\d{{6}}Z)(/.*)?$"
-                    re.compile(pattern)
-                    match = re.search(pattern, path)
-                    if match:
-                        timestamp_str = match.group(1)
-                        timestamp = datetime.strptime(timestamp_str, "%Y%m%dT%H%M%SZ")
-                        timestamp = timestamp.replace(microsecond=999999)
-                    else:
-                        raise PathNotResolved(original_path)
-
-                    # Find the latest snapshot publication before or at the timestamp
-                    snapshot_publication = (
-                        Publication.objects.filter(
-                            pulp_created__lte=timestamp,
-                            repository_version__repository=distro_object.repository,
-                            snapshot=True,
-                        )
-                        .order_by("-pulp_created")
-                        .first()
-                    )
-                    distro_object.base_path = f"{base_path}/{timestamp_str}"
-                    distro_object.repository = None
-                    distro_object.publication = snapshot_publication
-                    # Or if we want to redirect
-                    redirect = False
-                    pub_timestamp_str = datetime.strftime(
-                        snapshot_publication.pulp_created, "%Y%m%dT%H%M%SZ"
-                    )
-                    if redirect and pub_timestamp_str != timestamp_str:
-                        raise HTTPMovedPermanently(
-                            f"{settings.CONTENT_PATH_PREFIX}{base_path}/{pub_timestamp_str}/"
-                        )
-=======
             if distro_object.checkpoint:
                 return cls._handle_checkpoint_distribution(distro_object, original_path)
->>>>>>> 25d5ce57
             return distro_object
         except ObjectDoesNotExist:
             if path.rstrip("/") in base_paths:

--- conflicted
+++ resolved
@@ -32,16 +32,11 @@
 BuildRequires:  python-mock
 BuildRequires:  python-unittest2
 BuildRequires:  python-nose
-<<<<<<< HEAD
+
 %if %{billiard_tests}
 BuildRequires:  python-nose-cover3
 %endif
 
-=======
-%if 0%{?rhel} != 6
-BuildRequires:  python-nose-cover3
-%endif
->>>>>>> fc701af7
 %if 0%{?with_python3}
 BuildRequires:  python3-devel
 BuildRequires:  python3-setuptools
@@ -88,10 +83,8 @@
 
 %if %{billiard_tests}
 %check
-%if 0%{?rhel} != 6
 %{__python} setup.py test
-%endif
-#
+
 %if 0%{?with_python3}
 pushd %{py3dir}
 %{__python3} setup.py test
